--- conflicted
+++ resolved
@@ -90,31 +90,5 @@
             , testProperties "Chainweb.Difficulty" Chainweb.Difficulty.properties
             , testProperties "Data.Word.Encoding" Data.Word.Encoding.properties
             ]
-<<<<<<< HEAD
-       , Chainweb.Test.MultiNode.test Warn TestWithTime 10 (Chainweb.Test.MultiNode.Seconds 120) Nothing
-       ]
-=======
-        , Chainweb.Test.Store.CAS.FS.tests
-        , Chainweb.Test.Store.Git.tests
-        , Chainweb.Test.Roundtrips.tests
-        , Chainweb.Test.RestAPI.tests
-        , Chainweb.Test.DiGraph.tests
-        , Chainweb.Test.Mempool.InMem.tests
-        , Chainweb.Test.Mempool.Socket.tests
-        , Chainweb.Test.Mempool.Sync.tests
---         , Chainweb.Test.Mempool.Websocket.tests
-        , testProperties "Chainweb.BlockHeaderDb.RestAPI.Server" Chainweb.Utils.Paging.properties
-        , testProperties "Chainweb.HostAddress" Chainweb.HostAddress.properties
-        , testProperties "P2P.Node.PeerDB" P2P.Node.PeerDB.properties
-        , testProperties "Data.DiGraph" Data.DiGraph.properties
-        , testGroup "Network.X05.SelfSigned.Test"
-            [ Network.X509.SelfSigned.Test.tests
-            ]
-        , testProperties "Chainweb.Difficulty" Chainweb.Difficulty.properties
-        , testProperties "Data.Word.Encoding" Data.Word.Encoding.properties
-        ]
-
-    , Chainweb.Test.MultiNode.test Warn TestWithTime 10 120 Nothing
-    , Chainweb.Test.Pact.tests
-    ]
->>>>>>> c36d9d64
+        , Chainweb.Test.MultiNode.test Warn TestWithTime 10 120 Nothing
+        ]