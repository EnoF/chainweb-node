{-# LANGUAGE BangPatterns #-}
{-# LANGUAGE CPP #-}
{-# LANGUAGE ConstraintKinds #-}
{-# LANGUAGE LambdaCase #-}
{-# LANGUAGE NumericUnderscores #-}
{-# LANGUAGE OverloadedStrings #-}
{-# LANGUAGE RankNTypes #-}
{-# LANGUAGE ScopedTypeVariables #-}
{-# LANGUAGE TypeApplications #-}
{-# LANGUAGE TypeFamilies #-}

module Chainweb.Test.Rosetta.RestAPI
( tests
) where


import Control.Concurrent.Async
import Control.Concurrent.MVar
import Control.Lens

import qualified Data.Aeson as A
import Data.Decimal
import Data.Functor (void)
import qualified Data.HashMap.Strict as HM
import qualified Data.Map.Strict as M
import Data.IORef
import qualified Data.List.NonEmpty as NEL
import Data.Text (Text)
import qualified Data.Text.Encoding as T
import Data.Foldable

import GHC.Natural
import GHC.Word

import Servant.Client

import Test.Tasty
import Test.Tasty.HUnit

-- internal pact modules

import Pact.Types.API
import Pact.Types.Command

import qualified Pact.Types.Runtime as P
import qualified Pact.Types.Command as P
import qualified Pact.ApiReq as P
import qualified Pact.Types.Crypto as P
import qualified Pact.Types.PactValue as P

-- internal chainweb modules

import Chainweb.Graph
import Chainweb.Pact.Utils (aeson)
import Chainweb.Pact.Transactions.UpgradeTransactions
<<<<<<< HEAD
import Chainweb.Pact.Service.Types
=======
import Chainweb.Rosetta.RestAPI
>>>>>>> 84f1de35
import Chainweb.Rosetta.Utils
import Chainweb.Test.Pact.Utils
import Chainweb.Test.RestAPI.Utils
import Chainweb.Test.Utils
import Chainweb.Time (Time(..), Micros(..))
import Chainweb.Utils
import Chainweb.Version

import Data.CAS.RocksDB

import Rosetta

import System.IO.Unsafe (unsafePerformIO)


-- -------------------------------------------------------------------------- --
-- Global Settings

v :: ChainwebVersion
v = FastTimedCPM petersonChainGraph

nodes :: Natural
nodes = 1

cid :: ChainId
cid = unsafeChainId 0

cids :: [Text]
cids = chainIds v ^.. folded . to chainIdInt . to (sshow @Int)

nonceRef :: IORef Natural
nonceRef = unsafePerformIO $ newIORef 0

defGasLimit, defGasPrice :: Decimal
defGasLimit = realToFrac $ _cbGasLimit defaultCmd
defGasPrice = realToFrac $_cbGasPrice defaultCmd

defFundGas :: Decimal
defFundGas = defGasLimit * defGasPrice

gasCost :: Integer -> Decimal
gasCost units = (realToFrac units) * defGasPrice

defMiningReward :: Decimal
defMiningReward = 2.304523

type RosettaTest = IO (Time Micros) -> IO ClientEnv -> ScheduledTest

-- -------------------------------------------------------------------------- --
-- Test Tree

tests :: RocksDb -> ScheduledTest
tests rdb = testGroupSch "Chainweb.Test.Rosetta.RestAPI" go
  where
    go = return $
      withNodes v "rosettaRemoteTests-" rdb nodes $ \envIo ->
      withTime $ \tio -> testGroup "Rosetta Api tests" $
        schedule Sequential (tgroup tio $ _getServiceClientEnv <$> envIo)

    -- Not supported:
    --
    --  * Mempool Transaction: cant test reasonably without DOS'ing the mempool
    --  * Construction Metadata: N/A
    --
    -- Note:
    --
    --   * Tests run in sequence, but still interact with each other because
    --     confirmation depths are not validated for each tx. Checking account
    --     balances between two different tests is futile.
    --

    tgroup tio envIo = fmap (\test -> test tio envIo)
      [ blockTests "Block Test with transfer and potential coin v2 remediation"
      , blockTests "Block Test with transfer and potential chain 20 remediation"
      , blockTransactionTests
      , blockCoinV2RemediationTests
      , block20ChainRemediationTests
      , blockTests "Block Test without potential remediation"
      , accountBalanceTests
<<<<<<< HEAD
      , constructionTransferTests
=======
      , constructionSubmitTests
>>>>>>> 84f1de35
      , mempoolTests
      , networkListTests
      , networkOptionsTests
      , networkStatusTests
      ]

-- | Rosetta account balance endpoint tests
--
accountBalanceTests :: RosettaTest
accountBalanceTests tio envIo =
    testCaseSchSteps "Account Balance Tests" $ \step -> do
      step "check initial balance"
      cenv <- envIo
      resp0 <- accountBalance cenv req
      checkBalance resp0 99999995.7812

      step "send 1.0 tokens to sender00 from sender01"
      void $! transferOneAsync_ cid tio cenv (void . return)

      step "check post-transfer and gas fees balance"
      resp1 <- accountBalance cenv req
      checkBalance resp1 99999994.7265
  where
    req = AccountBalanceReq nid (AccountId "sender00" Nothing Nothing) Nothing

    checkBalance resp bal1 = do
      let b0 = head $ _accountBalanceResp_balances resp
          b1 = kdaToRosettaAmount bal1
          curr = _amount_currency b0

      b1 @=? b0
      curr @=? kda

-- | Rosetta block transaction endpoint tests
--
blockTransactionTests :: RosettaTest
blockTransactionTests tio envIo =
    testCaseSchSteps "Block Transaction Tests" $ \step -> do
      cenv <- envIo
      rkmv <- newEmptyMVar @RequestKeys

      step "send 1.0 from sender00 to sender01 and extract block tx request"
      prs <- transferOneAsync cid tio cenv (putMVar rkmv)
      req <- mkTxReq rkmv prs

      step "send in block tx request"
      resp <- blockTransaction cenv req

      (fundtx,cred,deb,redeem,reward) <-
        case _transaction_operations $ _blockTransactionResp_transaction resp of
          [a,b,c,d,e] -> return (a,b,c,d,e)
          _ -> assertFailure "transfer should have resulted in 5 transactions"


      step "validate initial gas buy at op index 0"
      validateOp 0 "FundTx" sender00ks Successful (negate defFundGas) fundtx

      step "validate sender01 credit at op index 1"
      validateOp 1 "TransferOrCreateAcct" sender01ks Successful 1.0 cred

      step "validate sender00 debit at op index 2"
      validateOp 2 "TransferOrCreateAcct" sender00ks Successful (negate 1.0) deb

      step "validate sender00 gas redemption at op index 3"
      validateOp 3 "GasPayment" sender00ks Successful (defFundGas - transferGasCost) redeem

      step "validate miner gas reward at op index 4"
      validateOp 4 "GasPayment" noMinerks Successful transferGasCost reward

  where
    transferGasCost = gasCost 547

    mkTxReq rkmv prs = do
      rk <- NEL.head . _rkRequestKeys <$> takeMVar rkmv
      meta <- extractMetadata rk prs
      bh <- meta ^?! mix "blockHeight"
      bhash <- meta ^?! mix "blockHash"

      let bid = BlockId bh bhash
          tid = rkToTransactionId rk

      return $ BlockTransactionReq nid bid tid


-- | Rosetta block endpoint tests
--
blockTests :: String -> RosettaTest
blockTests testname tio envIo = testCaseSchSteps testname $ \step -> do
    cenv <- envIo
    rkmv <- newEmptyMVar @RequestKeys

    step "fetch genesis block"
    (BlockResp (Just bl0) _) <- block cenv (req 0)
    (_block_blockId $ bl0) @?= genesisId

    step "send transaction"
    prs <- transferOneAsync cid tio cenv (putMVar rkmv)
    rk <- NEL.head . _rkRequestKeys <$> takeMVar rkmv
    cmdMeta <- extractMetadata rk prs
    bh <- cmdMeta ^?! mix "blockHeight"

    step "check tx at block height matches sent tx + remediations"
    resp1 <- block cenv (req bh)
    validateTransferResp bh resp1
  where
    req h = BlockReq nid $ PartialBlockId (Just h) Nothing
    transferGasCost = gasCost 547

    validateTransferResp bh resp = do
      _blockResp_otherTransactions resp @?= Nothing

      let validateBlock someBlock = do
            Just b <- pure $ someBlock
            _block_metadata b @?= Nothing
            _blockId_index (_block_blockId b) @?= bh
            _blockId_index (_block_parentBlockId b) @?= (bh - 1)

            case _block_transactions b of
              [x,r1,r2,y] -> do
                -- ^ coin v2 remediation block.
                -- No coin table remediation for this version.
                let ops = _transaction_operations x <> _transaction_operations r1 <>
                          _transaction_operations r2 <> _transaction_operations y
                case ops of
                  [a,b',c,d,e,f] -> validateTxs Nothing a b' c d e f
                  _ -> assertFailure "should have 6 ops: coinbase + 5 for transfer tx"

              [x,r1,y] -> do
                -- ^ 20 chain remediation block
                let ops = _transaction_operations x <> _transaction_operations r1 <>
                          _transaction_operations y
                case ops of
                  [a,rop1, b',c,d,e,f] -> validateTxs (Just rop1) a b' c d e f
                  _ -> assertFailure "should have 7 ops: coinbase + 20 chain rem + 5 for transfer tx"

              [x,y] -> do
                -- ^ not a remediation block
                let ops = _transaction_operations x <> _transaction_operations y
                case ops of
                  [a,b',c,d,e,f] -> validateTxs Nothing a b' c d e f
                  _ -> assertFailure "should have 6 ops: coinbase + 5 for transfer tx"
     
              _ -> assertFailure "block should have at least 2 transactions: coinbase + txs"

      validateBlock $ _blockResp_block resp

    validateTxs remeds cbase fundtx cred deb redeem reward = do

      -- coinbase is considered a separate tx list
      validateOp 0 "CoinbaseReward" noMinerks Successful defMiningReward cbase

      -- 20 chain remediation
      case remeds of
        Just rem1 -> validateOp 0 "TransferOrCreateAcct" e7f7ks Remediation (negate 100) rem1
        Nothing -> pure ()

      -- rest txs (i.e. transfer transaction)
      validateOp 0 "FundTx" sender00ks Successful (negate defFundGas) fundtx
      validateOp 1 "TransferOrCreateAcct" sender01ks Successful 1.0 cred
      validateOp 2 "TransferOrCreateAcct" sender00ks Successful (negate 1.0) deb
      validateOp 3 "GasPayment" sender00ks Successful (defFundGas - transferGasCost) redeem
      validateOp 4 "GasPayment" noMinerks Successful transferGasCost reward

blockCoinV2RemediationTests :: RosettaTest
blockCoinV2RemediationTests _ envIo =
  testCaseSchSteps "Block CoinV2 Remediation Tests" $ \step -> do
    cenv <- envIo

    step "fetch coin v2 remediation block"
    resp <- block cenv (req bhCoinV2Rem)

    step "validate block"
    _blockResp_otherTransactions resp @?= Nothing
    Just b <- pure $ (_blockResp_block resp)
    _block_metadata b @?= Nothing
    _blockId_index (_block_blockId b) @?= bhCoinV2Rem
    _blockId_index (_block_parentBlockId b) @?= (bhCoinV2Rem - 1)

    case (_block_transactions b) of
      x:y:z:_ -> do
        step "check remediation transactions' request keys"
        -- TODO: are these unique across lifetime of blockchain/chains?
        [ycmd, zcmd] <- upgradeTransactions v cid
        _transaction_transactionId y @?= (pactHashToTransactionId (_cmdHash ycmd))
        _transaction_transactionId z @?= (pactHashToTransactionId (_cmdHash zcmd))

        step "check remediation transactions' operations"
        _transaction_operations y @?= [] -- didn't touch the coin table
        _transaction_operations z @?= [] -- didn't touch the coin table
                                         -- NOTE: no remedition withdrawl happens in this version

        step "check coinbase transaction"
        [cbase] <- pure $ _transaction_operations x
        validateOp 0 "CoinbaseReward" noMinerks Successful defMiningReward cbase

      _ -> assertFailure $ "coin v2 remediation block should have at least 3 transactions:"
           ++ " coinbase + 2 remediations"
  where
    bhCoinV2Rem = 1
    req h = BlockReq nid $ PartialBlockId (Just h) Nothing

block20ChainRemediationTests :: RosettaTest
block20ChainRemediationTests _ envIo =
  testCaseSchSteps "Block 20 Chain Remediation Tests" $ \step -> do
    cenv <- envIo

    step "fetch  remediation block"
    resp <- block cenv (req bhChain20Rem)

    step "validate block"
    _blockResp_otherTransactions resp @?= Nothing
    Just b <- pure $ (_blockResp_block resp)
    _block_metadata b @?= Nothing
    _blockId_index (_block_blockId b) @?= bhChain20Rem
    _blockId_index (_block_parentBlockId b) @?= (bhChain20Rem - 1)

    case (_block_transactions b) of
      x:y:_ -> do
        step "check remediation transactions' request keys"
        -- TODO: are these unique across lifetime of blockchain/chains?
        [ycmd] <- twentyChainUpgradeTransactions v cid
        _transaction_transactionId y @?= (pactHashToTransactionId (_cmdHash ycmd))

        step "check remediation transactions' operations"
        case _transaction_operations x <> _transaction_operations y of
          [cbase,remOp] -> do
            validateOp 0 "CoinbaseReward" noMinerks Successful defMiningReward cbase
            validateOp 0 "TransferOrCreateAcct" e7f7ks Remediation (negate 100) remOp
      
          _ -> assertFailure $ "total # of ops should be == 2: coinbase + remediation"

      _ -> assertFailure $ "20 chain remediation block should have at least 2 transactions:"
           ++ " coinbase + 1 remediations"
  where
    bhChain20Rem = 2
    req h = BlockReq nid $ PartialBlockId (Just h) Nothing

<<<<<<< HEAD

-- | Rosetta construction endpoints tests (i.e. tx formatting and submission)
-- for a transfer tx.
=======
-- | Rosetta construction submit endpoint tests (i.e. tx submission directly to mempool)
>>>>>>> 84f1de35
--
constructionTransferTests :: RosettaTest
constructionTransferTests _ envIo =
  testCaseSchSteps "Construction Flow Tests" $ \step -> do
    cenv <- envIo
    let constructValidTx' ops cid' xchain res =
          constructValidTx ops cid' "sender00" xchain getKeys res cenv step

    step "--- TRANSFER TO AN EXISTING ACCOUNT ---"
    void $ do
      let amt = 2.0
          fromAcct = "sender00"
          fromGuard = ks sender00ks
          toAcct = "sender01"
          toGuard = ks sender01ks
          srcChainId = cid
          --srcChainId = unsafeChainId 4
          -- TOOD: non-zero chainId fails with "PollingFailure "polling check failed: {}"
          ops = [ mkOp fromAcct (negate amt) fromGuard 0
                , mkOp toAcct amt toGuard 1 ]
          res = P.PLiteral $ P.LString "Write succeeded"
      constructValidTx' ops srcChainId Nothing res

    step "--- TRANSFER TO A NEW ACCOUNT ---"
    void $ do
      let amt = 2.0
          fromAcct = "sender01"
          fromGuard = ks sender01ks
          toAcct = "someNewAccount"
          toGuard = ks sender00ks
          ops = [ mkOp fromAcct (negate amt) fromGuard 0
                , mkOp toAcct amt toGuard 1 ]
          res = P.PLiteral $ P.LString "Write succeeded"
      constructValidTx' ops cid Nothing res

    step "--- CREATE A NEW ACCOUNT ---"
    void $ do
      let ops = [ mkOp "anotherNewAccount" 0.0 (ks sender01ks) 0 ]
          res = P.PLiteral $ P.LString "Write succeeded"
      constructValidTx' ops cid Nothing res

    step "--- START CROSSCHAIN TRANSFER TO NEW ACCOUNT ---"
    let srcChain = unsafeChainId 0
        targetChain = unsafeChainId 1
        amt = 2.0
        fromAcct = "sender01"
        fromGuard = ks sender01ks
        toAcct = "yetAnotherNewAccount"
        toGuard = ks sender00ks
        ops = [ mkOp fromAcct (negate amt) fromGuard 0 ]
        targetChainText = P.ChainId $ chainIdToText targetChain
        xchain = Just $ StartCrossChainTx
          { _startCrossChainTx_to = toAcct
          , _startCrossChainTx_toGuard = toGuard
          , _startCrossChainTx_targetChain = targetChainText
          }
        res = P.PObject $ P.ObjectMap $ M.fromList
              [ ("amount", (P.PLiteral $ P.LDecimal amt))
              , ("receiver", (P.PLiteral $ P.LString toAcct))
              , ("receiver-guard", (P.PGuard $ P.GKeySet toGuard)) ]
    pactId <- constructValidTx' ops srcChain xchain res

    step "--- FINISH CROSSCHAIN TRANSFER TO A NEW ACCOUNT ---"
    step "get spv proof"
    let spvReq = SpvRequest pactId targetChainText
    TransactionOutputProofB64 spvProof <- spv srcChain cenv spvReq

    let _xchainEndOps = [ mkOp toAcct amt toGuard 0 ]
        _xchainEnd = Just $ FinishCrossChainTx
          { _finishCrossChainTx_sourceChain = P.ChainId $ chainIdToText srcChain
          , _finishCrossChainTx_pactId = P.toPactId $ P.unRequestKey pactId
          , _finishCrossChainTx_proof = spvProof
          }
        _xchainEndRes = P.PLiteral $ P.LString "Write succeeded"
    pure ()
    --void $ constructValidTx' _xchainEndOps targetChain _xchainEnd _xchainEndRes
    -- TODO: This fails when validating the polling result because it can't
    -- find the poll. This seems to be related to submiting a tx to a non-zero
    -- chainId in this testing infrastructure.

  where    
    mkOp name delta guard idx =
      operation Successful
                TransferOrCreateAcct
                (P.TxId 0) -- dummy variable
                (toAcctLog name 0.0 delta guard) -- total is dummy var
                idx
                []

    toAcctLog name total delta guard = AccountLog
      { _accountLogKey = name
      , _accountLogBalanceTotal = total
      , _accountLogBalanceDelta = BalanceDelta delta
      , _accountLogCurrGuard = A.toJSON guard
      , _accountLogPrevGuard = A.toJSON guard
      }

    ks (TestKeySet _ Nothing pred') = P.mkKeySet [] pred'
    ks (TestKeySet _ (Just (pk,_)) pred') =
      P.mkKeySet [P.PublicKey $ T.encodeUtf8 pk] pred'

    getKeys "sender00" = Just sender00
    getKeys "sender01" = Just sender01
    getKeys "someNewAccount" = Just sender01
    getKeys "anotherNewAccount" = Just sender01
    getKeys "yetAnotherNewAccount" = Just sender00
    getKeys _ = Nothing

constructValidTx
    :: [Operation]
    -> ChainId
    -> Text
    -> Maybe CrossChainTxMetaData
    -> (Text -> Maybe SimpleKeyPair)
    -> P.PactValue
    -> ClientEnv
    -> (String -> IO ())
    -> IO RequestKey
constructValidTx expectOps chainId' payer xchain getKeys expectResult cenv step = do
  step "preprocess intended operations"
  let preMeta = PreprocessReqMetaData xchain (acct payer) Nothing
      preReq = ConstructionPreprocessReq netId expectOps (Just $! toObject preMeta)
               Nothing Nothing

  (ConstructionPreprocessResp (Just preRespMetaObj) (Just reqAccts)) <-
    constructionPreprocess cenv preReq

  step "feed preprocessed tx into metadata endpoint"
  let opts = preRespMetaObj
      pubKeys = concat $ map toRosettaPk reqAccts
      metaReq = ConstructionMetadataReq netId opts (Just pubKeys)

  (ConstructionMetadataResp payloadMeta _) <- constructionMetadata cenv metaReq

  step "feed metadata to get payload"
  let payloadReq = ConstructionPayloadsReq netId expectOps (Just payloadMeta) (Just pubKeys)
  ConstructionPayloadsResp unsigned payloads <- constructionPayloads cenv payloadReq

  step "parse unsigned tx"
  let parseReqUnsigned = ConstructionParseReq netId False unsigned
  _ <- constructionParse cenv parseReqUnsigned

  step "combine tx signatures"
  sigs <- mapM sign payloads
  let combineReq = ConstructionCombineReq netId unsigned sigs
  ConstructionCombineResp signed <- constructionCombine cenv combineReq

  step "parse signed tx"
  let parseReqSigned = ConstructionParseReq netId True signed
  _ <- constructionParse cenv parseReqSigned


  step "get hash (request key) of tx"
  let hshReq = ConstructionHashReq netId signed
  (TransactionIdResp (TransactionId tid) _) <- constructionHash cenv hshReq
  Right rk <- pure $ P.fromText' tid

  step "run tx locally"
  Just (EnrichedCommand cmd _ _) <- pure $ textToEnrichedCommand signed
  crDryRun <- local chainId' cenv cmd
  isCorrectResult rk crDryRun

  step "submit tx to blockchain"
  let submitReq = ConstructionSubmitReq netId signed
  _ <- constructionSubmit cenv submitReq

  step "confirm transaction details via poll"
  PollResponses prs <- polling cid cenv (RequestKeys $ pure rk) ExpectPactResult
  case HM.lookup rk prs of
    Nothing -> assertFailure $ "unable to find poll response for: " <> show rk
    Just cr -> isCorrectResult rk cr

  pure rk

  where
    isCorrectResult rk cr = do
      _crReqKey cr @?= rk
      _crResult cr @?= (PactResult $ Right expectResult)

    toRosettaPk (AccountId n _ _) = case (getKeys n) of
      Nothing -> []
      Just (pk,_) -> [ RosettaPublicKey pk CurveEdwards25519 ]

    sign payload = do
      Just a <- pure $ _rosettaSigningPayload_accountIdentifier payload
      Just (pk,sk) <- pure $ getKeys $ _accountId_address a
      Right sk' <- pure $ P.parseB16TextOnly sk
      Right pk' <- pure $ P.parseB16TextOnly pk
      let akps = P.ApiKeyPair (P.PrivBS sk') (Just $ P.PubBS pk')
                 Nothing Nothing Nothing 
      [(kp,_)] <- P.mkKeyPairs [akps]
      (Right (hsh :: P.PactHash)) <- pure $
        fmap P.fromUntypedHash $
        fmap P.Hash $
        P.parseB16TextOnly $
        _rosettaSigningPayload_hexBytes payload
      sig <- P.signHash hsh kp
      
      pure $! RosettaSignature
        { _rosettaSignature_signingPayload = payload
        , _rosettaSignature_publicKey =
            RosettaPublicKey pk CurveEdwards25519
        , _rosettaSignature_signatureType = RosettaEd25519
        , _rosettaSignature_hexBytes = P._usSig sig
        }

    acct n = AccountId n Nothing Nothing
    netId = nid
      { _networkId_subNetworkId = Just (SubNetworkId (chainIdToText chainId') Nothing) }

-- | Rosetta mempool endpoint tests
--
mempoolTests :: RosettaTest
mempoolTests tio envIo = testCaseSchSteps "Mempool Tests" $ \step -> do
    cenv <- envIo
    rkmv <- newEmptyMVar @RequestKeys

    step "execute transfer and wait on mempool data"
    void $! async $ transferOneAsync_ cid tio cenv (putMVar rkmv)
    rk NEL.:| [] <- _rkRequestKeys <$> takeMVar rkmv

    let tid = rkToTransactionId rk
    let test (MempoolResp ts) = return $ elem tid ts

    step "compare requestkey against mempool responses"
    void $! repeatUntil test $ mempool cenv req
  where
    req = NetworkReq nid Nothing

-- | Rosetta network list endpoint tests
--
networkListTests :: RosettaTest
networkListTests _ envIo =
    testCaseSchSteps "Network List Tests" $ \step -> do
      cenv <- envIo

      step "send network list request"
      resp <- networkList cenv req

      for_ (_networkListResp_networkIds resp) $ \n -> do
         _networkId_blockchain n @=? "kadena"
         _networkId_network n @=? "fastTimedCPM-peterson"
         assertBool "chain id of subnetwork is valid"
           $ maybe False (\a -> elem (_subNetworkId_network a) cids)
           $ _networkId_subNetworkId n
  where
    req = MetadataReq Nothing

-- | Rosetta network options tests
--
networkOptionsTests :: RosettaTest
networkOptionsTests _ envIo =
    testCaseSchSteps "Network Options Tests" $ \step -> do
      cenv <- envIo

      step "send network options request"
      resp <- networkOptions cenv req0

      let allow = _networkOptionsResp_allow resp
          version = _networkOptionsResp_version resp

      step "check options responses against allowable data and versions"
      version  @=? rosettaVersion

      step "Check that response errors are a subset of valid errors"
      respErrors resp @?= rosettaFailures

      step "Check that response statuses are a subset of valid statuses"
      _allow_operationStatuses allow @?= operationStatuses

      step "Check that response op types are a subset of op types"
      _allow_operationTypes allow @?= operationTypes
  where
    req0 = NetworkReq nid Nothing
    respErrors = _allow_errors . _networkOptionsResp_allow

-- | Rosetta network status tests
--
networkStatusTests :: RosettaTest
networkStatusTests tio envIo =
    testCaseSchSteps "Network Status Tests" $ \step -> do
      cenv <- envIo

      step "send network status request"
      resp0 <- networkStatus cenv req

      step "check status response against genesis"
      genesisId @=? _networkStatusResp_genesisBlockId resp0

      step "send in a transaction and update current block"
      transferOneAsync_ cid tio cenv (void . return)
      resp1 <- networkStatus cenv req

      step "check status response genesis and block height"
      genesisId @=? _networkStatusResp_genesisBlockId resp1
      (blockIdOf resp1 > blockIdOf resp0) @? "current block id heights must increment"
  where
    req = NetworkReq nid Nothing

    blockIdOf = _blockId_index . _networkStatusResp_currentBlockId

-- ------------------------------------------------------------------ --
-- Test Data

kda :: Currency
kda = Currency "KDA" 12 Nothing

nid :: NetworkId
nid = NetworkId
    { _networkId_blockchain = "kadena"
    , _networkId_network = "fastTimedCPM-peterson"
    , _networkId_subNetworkId = Just (SubNetworkId (chainIdToText cid) Nothing)
    }

genesisId :: BlockId
genesisId = BlockId 0 "gl2bDgfL9ZRJCe0VkGZq8pfCl1PazbfYsSAZNHp8giI"

rosettaVersion :: RosettaNodeVersion
rosettaVersion = RosettaNodeVersion
    { _version_rosettaVersion = "1.4.4"
    , _version_nodeVersion = VERSION_chainweb
    , _version_middlewareVersion = Nothing
    , _version_metadata = Just $ HM.fromList
      [ "node-api-version" A..= ("0.0" :: Text)
      , "chainweb-version" A..= ("fastTimedCPM-peterson" :: Text)
      , "rosetta-chainweb-version" A..= ("1.0.0" :: Text)
      ]
    }

rosettaFailures :: [RosettaError]
rosettaFailures = map (\e -> rosettaError e Nothing) (enumFrom RosettaChainUnspecified)

operationStatuses :: [OperationStatus]
operationStatuses =
    [ OperationStatus "Successful" True
    , OperationStatus "Remediation" True
    ]

operationTypes :: [Text]
operationTypes =
    [ "CoinbaseReward"
    , "FundTx"
    , "GasPayment"
    , "TransferOrCreateAcct"
    ]

-- | Validate all useful data for a tx operation
--
validateOp
    :: Word64
      -- ^ op idx
    -> Text
      -- ^ operation type
    -> TestKeySet
      -- ^ operation keyset
    -> ChainwebOperationStatus
      -- ^ operation status
    -> Decimal
      -- ^ operation balance delta
      -- (how balance increased or decreased in given operation)
    -> Operation
      -- ^ the op
    -> Assertion
validateOp idx opType ks st bal o = do
    _operation_operationId o @?= OperationId idx Nothing
    _operation_type o @?= opType
    _operation_status o @?= sshow st
    _operation_account o @?= Just (AccountId acct Nothing acctMeta)
    _operation_amount o @?= Just balRosettaAmt
  where
    balRosettaAmt = kdaToRosettaAmount bal
    acct = _testKeySet_name ks
    _publicKeys = case (_testKeySet_key ks) of
      Nothing -> []
      Just k -> [fst k]
    _pred' = _testKeySet_pred ks
    acctMeta = Nothing --Just $ _accountIdMetadata _publicKeys _pred'
                       --for fixing ownership rotation bug

-- ------------------------------------------------------------------ --
-- Test Pact Cmds

-- | Build a simple transfer from sender00 to sender01
--
mkTransfer :: ChainId -> IO (Time Micros) -> IO SubmitBatch
mkTransfer sid tio = do
    t <- toTxCreationTime <$> tio
    n <- readIORef nonceRef
    c <- buildTextCmd
      $ set cbSigners
        [ mkSigner' sender00
          [ mkTransferCap "sender00" "sender01" 1.0
          , mkGasCap
          ]
        ]
      $ set cbCreationTime t
      $ set cbNetworkId (Just v)
      $ set cbChainId sid 
      $ mkCmd ("nonce-transfer-" <> sshow t <> "-" <> sshow n)
      $ mkExec' "(coin.transfer \"sender00\" \"sender01\" 1.0)"

    modifyIORef' nonceRef (+1)
    return $ SubmitBatch (pure c)

-- | Transfer one token from sender00 to sender01, applying some callback to
-- the command batch before sending.
--
transferOneAsync
    :: ChainId
    -> IO (Time Micros)
    -> ClientEnv
    -> (RequestKeys -> IO ())
    -> IO PollResponses
transferOneAsync sid tio cenv callback = do
    batch0 <- mkTransfer sid tio
    void $! callback (f batch0)
    rks <- sending sid cenv batch0
    prs <- polling sid cenv rks ExpectPactResult
    return prs
  where
    f (SubmitBatch cs) = RequestKeys (cmdToRequestKey <$> cs)

-- | Transfer one token from sender00 to sender01 asynchronously applying some
-- callback (usually putting the requestkeys into some 'MVar'), and forgetting
-- the poll response results. We use this when we want to just execute and poll
-- and do not need the responses.
--
transferOneAsync_
    :: ChainId
    -> IO (Time Micros)
    -> ClientEnv
    -> (RequestKeys -> IO ())
    -> IO ()
transferOneAsync_ sid tio cenv callback
    = void $! transferOneAsync sid tio cenv callback

-- ------------------------------------------------------------------ --
-- Utils

-- | Extract poll response metadata at some request key
--
extractMetadata :: RequestKey -> PollResponses -> IO (HM.HashMap Text A.Value)
extractMetadata rk (PollResponses pr) = case HM.lookup rk pr of
    Just cr -> case _crMetaData cr of
      Just (A.Object o) -> return o
      _ -> assertFailure "impossible: empty metadata"
    _ -> assertFailure "test transfer did not succeed"

-- | A composition of an index into a k-v structure with aeson values
-- and conversion to non-JSONified structured, asserting test failure if
-- it fails to decode as the give type @a@.
--
mix
    :: forall a m
    . ( A.FromJSON a
      , Ixed m
      , IxValue m ~ A.Value
      )
    => Index m
    -> Fold m (IO a)
mix i = ix i . to A.fromJSON . to (aeson assertFailure return)

_accountIdMetadata :: [Text] -> Text -> A.Object
_accountIdMetadata keys p = HM.fromList
  [ "current-ownership" A..= A.object
    [ "pred" A..= p
    , "keys" A..= keys ]]


-- ------------------------------------------------------------------ --
-- Key Sets

data TestKeySet = TestKeySet
  { _testKeySet_name :: !Text
  , _testKeySet_key :: !(Maybe SimpleKeyPair)
  , _testKeySet_pred :: !Text
  }

e7f7ks :: TestKeySet
e7f7ks = TestKeySet
  { _testKeySet_name = "e7f7634e925541f368b827ad5c72421905100f6205285a78c19d7b4a38711805"
  , _testKeySet_key = Just ("e7f7634e925541f368b827ad5c72421905100f6205285a78c19d7b4a38711805"
                           , "") -- Never used for signing
  , _testKeySet_pred = "keys-all"
  }

noMinerks :: TestKeySet
noMinerks = TestKeySet
  { _testKeySet_name = "NoMiner"
  , _testKeySet_key = Nothing
  , _testKeySet_pred = "<"
  }

sender00ks :: TestKeySet
sender00ks = TestKeySet
  { _testKeySet_name = "sender00"
  , _testKeySet_key = Just sender00
  , _testKeySet_pred = "keys-all"
  }

sender01ks :: TestKeySet
sender01ks = TestKeySet
  { _testKeySet_name = "sender01"
  , _testKeySet_key = Just sender01
  , _testKeySet_pred = "keys-all"
  }<|MERGE_RESOLUTION|>--- conflicted
+++ resolved
@@ -53,11 +53,7 @@
 import Chainweb.Graph
 import Chainweb.Pact.Utils (aeson)
 import Chainweb.Pact.Transactions.UpgradeTransactions
-<<<<<<< HEAD
 import Chainweb.Pact.Service.Types
-=======
-import Chainweb.Rosetta.RestAPI
->>>>>>> 84f1de35
 import Chainweb.Rosetta.Utils
 import Chainweb.Test.Pact.Utils
 import Chainweb.Test.RestAPI.Utils
@@ -137,11 +133,7 @@
       , block20ChainRemediationTests
       , blockTests "Block Test without potential remediation"
       , accountBalanceTests
-<<<<<<< HEAD
       , constructionTransferTests
-=======
-      , constructionSubmitTests
->>>>>>> 84f1de35
       , mempoolTests
       , networkListTests
       , networkOptionsTests
@@ -379,13 +371,9 @@
     bhChain20Rem = 2
     req h = BlockReq nid $ PartialBlockId (Just h) Nothing
 
-<<<<<<< HEAD
 
 -- | Rosetta construction endpoints tests (i.e. tx formatting and submission)
 -- for a transfer tx.
-=======
--- | Rosetta construction submit endpoint tests (i.e. tx submission directly to mempool)
->>>>>>> 84f1de35
 --
 constructionTransferTests :: RosettaTest
 constructionTransferTests _ envIo =
