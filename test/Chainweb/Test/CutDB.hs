{-# LANGUAGE AllowAmbiguousTypes #-}
{-# LANGUAGE FlexibleContexts #-}
{-# LANGUAGE LambdaCase #-}
{-# LANGUAGE OverloadedStrings #-}
{-# LANGUAGE RankNTypes #-}
{-# LANGUAGE ScopedTypeVariables #-}
{-# LANGUAGE TypeApplications #-}
{-# LANGUAGE TypeFamilies #-}

-- |
-- Module: Chainweb.Test.CutDB
-- Copyright: Copyright © 2019 Kadena LLC.
-- License: MIT
-- Maintainer: Lars Kuhtz <lars@kadena.io>
-- Stability: experimental
--
-- TODO
--
module Chainweb.Test.CutDB
( withTestCutDb
, extendTestCutDb
, syncPact
, withTestCutDbWithoutPact
, withTestPayloadResource
, withTestPayloadResource'
, awaitCut
, awaitBlockHeight
, extendAwait
, randomTransaction
, randomBlockHeader
, fakePact
) where

import Control.Concurrent.Async
import Control.Concurrent.STM as STM
import Control.Lens hiding (elements)
import Control.Monad
import Control.Monad.Catch

import Data.Foldable
import Data.Function
import Data.Reflection
import Data.Tuple.Strict
import qualified Data.Vector as V

import GHC.Stack

import qualified Network.HTTP.Client as HTTP

import Numeric.Natural

import qualified Streaming.Prelude as S

import Test.QuickCheck
import Test.Tasty

-- internal modules

import Chainweb.BlockHeader
import Chainweb.ChainId
import Chainweb.Cut
import Chainweb.Cut.CutHashes
import Chainweb.Cut.Test
import Chainweb.CutDB
import Chainweb.Miner.Pact
import Chainweb.Pact.Types
import Chainweb.Payload
import Chainweb.Payload.PayloadStore
import Chainweb.Payload.PayloadStore.RocksDB
import Chainweb.Sync.WebBlockHeaderStore
import Chainweb.Sync.WebBlockHeaderStore.Test
import Chainweb.Test.Orphans.Internal ()
import Chainweb.Test.Utils (testRocksDb)
import Chainweb.Time
import Chainweb.Utils
import Chainweb.Utils.TokenLimiting (TokenLimitMap)
import qualified Chainweb.Utils.TokenLimiting as Limiter
import Chainweb.Version
import Chainweb.WebBlockHeaderDB
import Chainweb.WebPactExecutionService

import Data.CAS
import Data.CAS.RocksDB
import Data.LogMessage
import Data.TaskMap

import P2P.Peer (PeerInfo)

-- -------------------------------------------------------------------------- --
-- Create a random Cut DB with the respective Payload Store

cutFetchTimeout :: Int
cutFetchTimeout = 3000000

-- | Provide a computation with a CutDb and PayloadDb for the given chainweb
-- version with a linear chainweb with @n@ blocks.
--
-- The CutDb doesn't have access to a remote network, so any lookup of missing
-- dependencies fails. This isn't an issue if only locally mined cuts are
-- inserted.
--
withTestCutDb
    :: forall a
    . HasCallStack
    => RocksDb
    -> ChainwebVersion
        -- ^ the chainweb version
    -> Int
        -- ^ number of blocks in the chainweb in addition to the genesis blocks
    -> (WebBlockHeaderDb -> PayloadDb RocksDbCas -> IO WebPactExecutionService)
        -- ^ a pact execution service.
        --
        -- When transaction don't matter you can use 'fakePact' from this module.
        --
        -- The function "testWebPactExecutionService" provides an pact execution
        -- service that can be given a transaction generator, that allows to
        -- create blocks with a well-defined set of test transactions.
        --
    -> LogFunction
    -> (CutDb RocksDbCas -> IO a)
        -- ^ a logg function (use @\_ _ -> return ()@ turn of logging)
    -> IO a
withTestCutDb rdb v n pactIO logfun f = do
    rocksDb <- testRocksDb "withTestCutDb" rdb
    let payloadDb = newPayloadDb rocksDb
        cutHashesDb = cutHashesTable rocksDb
    initializePayloadDb v payloadDb
    webDb <- initWebBlockHeaderDb rocksDb v
    mgr <- HTTP.newManager HTTP.defaultManagerSettings
    pact <- pactIO webDb payloadDb
    withLocalWebBlockHeaderStore mgr webDb $ \headerStore ->
        withLocalPayloadStore mgr payloadDb pact $ \payloadStore ->
<<<<<<< HEAD
            withCutDb cutdbCfg logfun headerStore payloadStore cutHashesDb $ \cutDb -> do
=======
            withCutDb (defaultCutDbConfig v cutFetchTimeout) logfun headerStore payloadStore cutHashesDb $ \cutDb -> do
>>>>>>> b7becc24
                foldM_ (\c _ -> view _1 <$> mine defaultMiner pact cutDb c) (genesisCut v) [0..n]
                f cutDb
  where
    cutdbCfg = (defaultCutDbConfig v) { _cutDbConfigRateLimitPolicy = rlPolicy }
    -- disable (effectively) rate limiting for tests
    rlPolicy = LimitConfig 10000 10000 100000 0

-- | Adds the requested number of new blocks to the given 'CutDb'.
--
-- It is assumed that the 'WebPactExecutionService' is synced with the 'CutDb'.
-- This can be done by calling 'syncPact'. The 'WebPactExecutionService' that
-- was used to generate the given CutDb is already synced.
--
-- If the 'WebPactExecutionService' is not synced with the 'CutDb', this
-- function will result in an exception @PactInternalError
-- "InMemoryCheckpointer: Restore not found"@.
--
extendTestCutDb
    :: PayloadCas cas
    => CutDb cas
    -> WebPactExecutionService
    -> Natural
    -> S.Stream (S.Of (Cut, ChainId, PayloadWithOutputs)) IO ()
extendTestCutDb cutDb pact n = S.scanM
    (\(c, _, _) _ -> mine defaultMiner pact cutDb c)
    (mine defaultMiner pact cutDb =<< _cut cutDb)
    return
    (S.each [0..n-1])

-- | Synchronize the a 'WebPactExecutionService' with a 'CutDb' by replaying all
-- transactions of the payloads of all blocks in the 'CutDb'.
--
syncPact
    :: PayloadCas cas
    => CutDb cas
    -> WebPactExecutionService
    -> IO ()
syncPact cutDb pact =
    void $ webEntries bhdb $ \s -> s
        & S.filter ((/= 0) . _blockHeight)
        & S.mapM_ (\h -> payload h >>= _webPactValidateBlock pact h)
  where
    bhdb = view cutDbWebBlockHeaderDb cutDb
    pdb = view cutDbPayloadCas cutDb
    payload h = casLookup pdb (_blockPayloadHash h) >>= \case
        Nothing -> error $ "Corrupted database: failed to load payload data for block header " <> sshow h
        Just p -> return $ payloadWithOutputsToPayloadData p

-- | Atomically await for a 'CutDb' instance to synchronize cuts according to some
-- predicate for a given 'Cut' and the results of '_cutStm'.
--
awaitCut
    :: CutDb cas
    -> (Cut -> Bool)
    -> IO Cut
awaitCut cdb k = atomically $ do
  c <- _cutStm cdb
  STM.check $ k c
  pure c

-- | Extend the cut db until either a cut that meets some condition is
-- encountered or the given number of cuts is mined. In the former case just the
-- cut that fullfills the condition is returned. In the latter case 'Nothing' is
-- returned.
--
-- Note that the this function may skip over some cuts when waiting for a cut that satisfies the predicate.
-- So, for instance, instead of checking for a particular cut height, one should
-- check for a cut height that is larger or equal than the expected height.
--
extendAwait
    :: PayloadCas cas
    => CutDb cas
    -> WebPactExecutionService
    -> Natural
    -> (Cut -> Bool)
    -> IO (Maybe Cut)
extendAwait cdb pact i p = race gen (awaitCut cdb p) >>= \case
    Left _ -> return Nothing
    Right c -> return (Just c)
  where
    gen = void
        $ S.foldM_ checkCut (return 0) return
        $ S.map (view (_1 . cutHeight))
        $ extendTestCutDb cdb pact i

    checkCut prev cur = do
        unless (prev < cur) $ throwM $ InternalInvariantViolation $ unexpectedMsg
            "New cut is not larger than the previous one. This is bug in Chainweb.Test.CutDB"
            (Expected prev)
            (Actual cur)
        return cur

-- | Wait for the cutdb to synchronize on a given blockheight for a given chain
-- id
--
awaitBlockHeight
    :: CutDb cas
    -> BlockHeight
    -> ChainId
    -> IO Cut
awaitBlockHeight cdb bh cid = atomically $ do
    c <- _cutStm cdb
    let bh2 = _blockHeight $ c ^?! ixg cid
    STM.check $ bh < bh2
    return c

-- | This function calls 'withTestCutDb' with a fake pact execution service. It
-- can be used in tests where the semantics of pact transactions isn't
-- important.
--
withTestCutDbWithoutPact
    :: forall a
    . HasCallStack
    => RocksDb
    -> ChainwebVersion
        -- ^ the chainweb version
    -> Int
        -- ^ number of blocks in the chainweb in addition to the genesis blocks
    -> LogFunction
        -- ^ a logg function (use @\_ _ -> return ()@ turn of logging)
    -> (CutDb RocksDbCas -> IO a)
    -> IO a
withTestCutDbWithoutPact rdb v n =
    withTestCutDb rdb v n (const $ const $ return fakePact)

-- | A version of withTestCutDb that can be used as a Tasty TestTree resource.
--
withTestPayloadResource
    :: RocksDb
    -> ChainwebVersion
    -> Int
    -> LogFunction
    -> (IO (CutDb RocksDbCas, PayloadDb RocksDbCas) -> TestTree)
    -> TestTree
withTestPayloadResource rdb v n logfun inner
    = withTestPayloadResource' rdb v n logfun lcfg penaltySecs inner
  where
    lcfg = Limiter.makeLimitConfig 10000 10000 100000
    -- turn off failure penalties for testing by default
    penaltySecs = 0

withTestPayloadResource'
    :: RocksDb
    -> ChainwebVersion
    -> Int
    -> LogFunction
    -> Limiter.LimitConfig
    -> Int
    -> (IO (CutDb RocksDbCas, PayloadDb RocksDbCas) -> TestTree)
    -> TestTree
withTestPayloadResource' rdb v n logfun lcfg penaltySecs inner
    = withResource start stopTestPayload $ \envIO -> do
        inner (envIO >>= \(_,_,_,a,b) -> return (a,b))
  where
    cp = Limiter.TokenLimitCachePolicy 200
    -- turn off penalties for tests
    start = startTestPayload rdb v logfun n cp lcfg penaltySecs

-- -------------------------------------------------------------------------- --
-- Internal Utils for mocking up the backends

startTestPayload
    :: RocksDb
    -> ChainwebVersion
    -> LogFunction
    -> Int
    -> Limiter.TokenLimitCachePolicy
    -> Limiter.LimitConfig
    -> Int
    -> IO (TokenLimitMap PeerInfo, Async (), Async(), CutDb RocksDbCas, PayloadDb RocksDbCas)
startTestPayload rdb v logfun n lCP lCfg penaltySecs = do
    tlm <- Limiter.startTokenLimitMap logfun "test payload limiter" lCP lCfg
    rocksDb <- testRocksDb "startTestPayload" rdb
    let payloadDb = newPayloadDb rocksDb
        cutHashesDb = cutHashesTable rocksDb
    initializePayloadDb v payloadDb
    webDb <- initWebBlockHeaderDb rocksDb v
    mgr <- HTTP.newManager HTTP.defaultManagerSettings
    (pserver, pstore) <- startLocalPayloadStore mgr payloadDb
    (hserver, hstore) <- startLocalWebBlockHeaderStore mgr webDb
<<<<<<< HEAD
    cutDb <- startCutDb (defaultCutDbConfig v) logfun hstore pstore cutHashesDb tlm
                        penaltySecs
=======
    cutDb <- startCutDb (defaultCutDbConfig v cutFetchTimeout) logfun hstore pstore cutHashesDb
>>>>>>> b7becc24
    foldM_ (\c _ -> view _1 <$> mine defaultMiner fakePact cutDb c) (genesisCut v) [0..n]
    return (tlm, pserver, hserver, cutDb, payloadDb)


stopTestPayload
    :: (TokenLimitMap PeerInfo, Async (), Async (), CutDb cas, PayloadDb cas)
    -> IO ()
stopTestPayload (tlm, pserver, hserver, cutDb, _) =
    stopCutDb cutDb `finally`
    cancel hserver `finally`
    cancel pserver `finally`
    Limiter.stopTokenLimitMap tlm

withLocalWebBlockHeaderStore
    :: HTTP.Manager
    -> WebBlockHeaderDb
    -> (WebBlockHeaderStore -> IO a)
    -> IO a
withLocalWebBlockHeaderStore mgr webDb inner = withNoopQueueServer $ \queue -> do
    mem <- new
    inner $ WebBlockHeaderStore webDb mem queue (\_ _ -> return ()) mgr

startLocalWebBlockHeaderStore
    :: HTTP.Manager
    -> WebBlockHeaderDb
    -> IO (Async (), WebBlockHeaderStore)
startLocalWebBlockHeaderStore mgr webDb = do
    (server, queue) <- startNoopQueueServer
    mem <- new
    return (server, WebBlockHeaderStore webDb mem queue (\_ _ -> return ()) mgr)

withLocalPayloadStore
    :: HTTP.Manager
    -> PayloadDb cas
    -> WebPactExecutionService
    -> (WebBlockPayloadStore cas -> IO a)
    -> IO a
withLocalPayloadStore mgr payloadDb pact inner = withNoopQueueServer $ \queue -> do
    mem <- new
    inner $ WebBlockPayloadStore payloadDb mem queue (\_ _ -> return ()) mgr pact

startLocalPayloadStore
    :: HTTP.Manager
    -> PayloadDb cas
    -> IO (Async (), WebBlockPayloadStore cas)
startLocalPayloadStore mgr payloadDb = do
    (server, queue) <- startNoopQueueServer
    mem <- new
    return $ (server, WebBlockPayloadStore payloadDb mem queue (\_ _ -> return ()) mgr fakePact)

-- | Build a linear chainweb (no forks, assuming single threaded use of the
-- cutDb). No POW or poison delay is applied. Block times are real times.
--
mine
    :: HasCallStack
    => PayloadCas cas
    => Miner
        -- ^ The miner. For testing you may use 'defaultMiner'.
    -> WebPactExecutionService
        -- ^ only the new-block generator is used. For testing you may use
        -- 'fakePact'.
    -> CutDb cas
    -> Cut
    -> IO (Cut, ChainId, PayloadWithOutputs)
mine miner pact cutDb c = do

    -- Pick a chain that isn't blocked. With that mining is guaranteed to
    -- succeed if
    --
    -- - there are no other writers to the cut db,
    -- - the chainweb is in a consistent state,
    -- - the pact execution service is synced with the cutdb, and
    -- - the transaction generator produces valid blocks.
    cid <- getRandomUnblockedChain c

    tryMineForChain miner pact cutDb c cid >>= \case
        Left _ -> throwM $ InternalInvariantViolation
            "Failed to create new cut. This is a bug in Test.Chainweb.CutDB or one of it's users"
        Right x -> do
            void $ awaitCut cutDb $ ((<=) `on` _cutHeight) (view _1 x)
            return x

-- | Return a random chain id from a cut that is not blocked.
--
getRandomUnblockedChain :: Cut -> IO ChainId
getRandomUnblockedChain c = do
    shuffled <- generate $ shuffle $ toList $ _cutMap c
    S.each shuffled
        & S.filter isUnblocked
        & S.map _blockChainId
        & S.head_
        & fmap fromJuste
  where
    isUnblocked h =
        let bh = _blockHeight h
            cid = _blockChainId h
        in all (>= bh) $ fmap _blockHeight $ toList $ cutAdjs c cid

-- | Build a linear chainweb (no forks). No POW or poison delay is applied.
-- Block times are real times.
--
tryMineForChain
    :: forall cas
    . HasCallStack
    => PayloadCas cas
    => Miner
        -- ^ The miner. For testing you may use 'defaultMiner'.
        -- miner.
    -> WebPactExecutionService
        -- ^ only the new-block generator is used. For testing you may use
        -- 'fakePact'.
    -> CutDb cas
    -> Cut
    -> ChainId
    -> IO (Either MineFailure (Cut, ChainId, PayloadWithOutputs))
tryMineForChain miner webPact cutDb c cid = do
    creationTime <- getCurrentTimeIntegral
    outputs <- _webPactNewBlock webPact miner parent (BlockCreationTime creationTime)
    let payloadHash = _payloadWithOutputsPayloadHash outputs
    t <- getCurrentTimeIntegral
    x <- testMineWithPayloadHash (Nonce 0) t payloadHash cid c
    case x of
        Right (T2 h c') -> do
            validate h outputs
            addCutHashes cutDb (cutToCutHashes Nothing c')
            return $ Right (c', cid, outputs)
        Left e -> return $ Left e
  where
    parent = c ^?! ixg cid -- parent to mine on

    payloadDb = view cutDbPayloadCas cutDb
    webDb = view cutDbWebBlockHeaderDb cutDb
    pact = _webPactExecutionService webPact

    validate h outputs = do
        let pd = payloadWithOutputsToPayloadData outputs
        void $ _pactValidateBlock pact h pd
        addNewPayload payloadDb outputs
        give webDb (insertWebBlockHeaderDb h)

-- | picks a random block header from a web chain. The result header is
-- guaranteed to not be a genesis header.
--
-- The web chain must contain at least one block that isn't a genesis block.
--
randomBlockHeader
    :: HasCallStack
    => CutDb cas
    -> IO BlockHeader
randomBlockHeader cutDb = do
    curCut <- _cut cutDb
    allBlockHeaders <- webEntries (view cutDbWebBlockHeaderDb cutDb) $ \s -> s
        & S.filter (checkHeight curCut)
        & S.toList_
    generate $ elements allBlockHeaders
  where
    chainHeight curCut cid = _blockHeight (curCut ^?! ixg (_chainId cid))
    checkHeight curCut x = (_blockHeight x /= 0) && (_blockHeight x <= chainHeight curCut x)

-- | Picks a random transaction from a chain web, making sure that the
-- transaction isn't ahead of the longest cut.
--
randomTransaction
    :: HasCallStack
    => PayloadCas cas
    => CutDb cas
    -> IO (BlockHeader, Int, Transaction, TransactionOutput)
randomTransaction cutDb = do
    bh <- randomBlockHeader cutDb
    Just pay <- casLookup
        (_transactionDbBlockPayloads $ _transactionDb payloadDb)
        (_blockPayloadHash bh)
    Just btxs <-
        casLookup
            (_transactionDbBlockTransactions $ _transactionDb payloadDb)
            (_blockPayloadTransactionsHash pay)
    txIx <- generate $ choose (0, length (_blockTransactions btxs) - 1)
    Just outs <-
        casLookup
            (_payloadCacheBlockOutputs $ _payloadCache payloadDb)
            (_blockPayloadOutputsHash pay)
    return
        ( bh
        , txIx
        , _blockTransactions btxs V.! txIx
        , _blockOutputs outs V.! txIx
        )
  where
    payloadDb = view cutDbPayloadCas cutDb

-- | FAKE pact execution service.
--
-- * The miner info parameter is ignored and the miner data is "fakeMiner".
-- * The block header parameter is ignored and transactions are just random bytestrings.
-- * The generated outputs are just the transaction bytes themself.
-- * The coinbase is 'noCoinbase'
--
fakePact :: WebPactExecutionService
fakePact = WebPactExecutionService $ PactExecutionService
  { _pactValidateBlock =
      \_ d -> return
              $ payloadWithOutputs d coinbase $ getFakeOutput <$> _payloadDataTransactions d
  , _pactNewBlock = \_ _ _ -> do
        payload <- generate $ V.fromList . getNonEmpty <$> arbitrary
        return $ newPayloadWithOutputs fakeMiner coinbase payload

  , _pactLocal = \_t -> error "Unimplemented"
  , _pactLookup = error "Unimplemented"
  }
  where
    getFakeOutput (Transaction txBytes) = TransactionOutput txBytes
    coinbase = toCoinbaseOutput noCoinbase
    fakeMiner = MinerData "fakeMiner"<|MERGE_RESOLUTION|>--- conflicted
+++ resolved
@@ -130,15 +130,11 @@
     pact <- pactIO webDb payloadDb
     withLocalWebBlockHeaderStore mgr webDb $ \headerStore ->
         withLocalPayloadStore mgr payloadDb pact $ \payloadStore ->
-<<<<<<< HEAD
             withCutDb cutdbCfg logfun headerStore payloadStore cutHashesDb $ \cutDb -> do
-=======
-            withCutDb (defaultCutDbConfig v cutFetchTimeout) logfun headerStore payloadStore cutHashesDb $ \cutDb -> do
->>>>>>> b7becc24
                 foldM_ (\c _ -> view _1 <$> mine defaultMiner pact cutDb c) (genesisCut v) [0..n]
                 f cutDb
   where
-    cutdbCfg = (defaultCutDbConfig v) { _cutDbConfigRateLimitPolicy = rlPolicy }
+    cutdbCfg = (defaultCutDbConfig v cutFetchTimeout) { _cutDbConfigRateLimitPolicy = rlPolicy }
     -- disable (effectively) rate limiting for tests
     rlPolicy = LimitConfig 10000 10000 100000 0
 
@@ -315,12 +311,8 @@
     mgr <- HTTP.newManager HTTP.defaultManagerSettings
     (pserver, pstore) <- startLocalPayloadStore mgr payloadDb
     (hserver, hstore) <- startLocalWebBlockHeaderStore mgr webDb
-<<<<<<< HEAD
-    cutDb <- startCutDb (defaultCutDbConfig v) logfun hstore pstore cutHashesDb tlm
-                        penaltySecs
-=======
-    cutDb <- startCutDb (defaultCutDbConfig v cutFetchTimeout) logfun hstore pstore cutHashesDb
->>>>>>> b7becc24
+    cutDb <- startCutDb (defaultCutDbConfig v cutFetchTimeout) logfun hstore pstore
+                        cutHashesDb tlm penaltySecs
     foldM_ (\c _ -> view _1 <$> mine defaultMiner fakePact cutDb c) (genesisCut v) [0..n]
     return (tlm, pserver, hserver, cutDb, payloadDb)
 
