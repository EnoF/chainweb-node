{-# LANGUAGE BangPatterns #-}
{-# LANGUAGE CPP #-}
{-# LANGUAGE DataKinds #-}
{-# LANGUAGE FlexibleContexts #-}
{-# LANGUAGE GADTs #-}
{-# LANGUAGE LambdaCase #-}
{-# LANGUAGE NumericUnderscores #-}
{-# LANGUAGE OverloadedStrings #-}
{-# LANGUAGE ScopedTypeVariables #-}
{-# LANGUAGE TypeApplications #-}

-- |
-- Module: Chainweb.Test.RemotePactTest
-- Copyright: Copyright © 2018 - 2020 Kadena LLC.
-- License: See LICENSE file
-- Maintainer: Mark Nichols <mark@kadena.io>, Emily Pillmore <emily@kadena.io>
-- Stability: experimental
--
-- Unit test for Pact execution via the Http Pact interface (/send,
-- etc.) (inprocess) API in Chainweb
--
module Chainweb.Test.Pact.RemotePactTest
( tests
, withRequestKeys
, polling
, sending
, PollingExpectation(..)
) where

import Control.Concurrent hiding (modifyMVar, newMVar, putMVar, readMVar)
import Control.Concurrent.MVar.Strict
import Control.DeepSeq
import Control.Lens
import Control.Monad
import Control.Monad.Catch
import Control.Monad.IO.Class

import qualified Data.Aeson as A
import Data.Aeson.Lens hiding (values)
import qualified Data.ByteString as BS
import qualified Data.ByteString.Lazy as LBS
import qualified Data.ByteString.Short as SB
import Data.Word (Word64)
import Data.Default (def)
import Data.Foldable (toList)
import qualified Data.HashMap.Strict as HashMap
import qualified Data.List as L
import qualified Data.List.NonEmpty as NEL
import qualified Data.Map.Strict as M
import Data.Maybe
import Data.Text (Text)
import qualified Data.Text as T

import Numeric.Natural

import Servant.Client

import Test.Tasty
import Test.Tasty.HUnit

import qualified Pact.ApiReq as Pact
import qualified Pact.JSON.Encode as J
import Pact.Types.API
import Pact.Types.Capability
import qualified Pact.Types.ChainId as Pact
import qualified Pact.Types.ChainMeta as Pact
import Pact.Types.Command
import Pact.Types.Continuation
import Pact.Types.Exp
import Pact.Types.Gas
import Pact.Types.Hash (Hash(..))
import qualified Pact.Types.PactError as Pact
import Pact.Types.PactValue
import Pact.Types.Pretty
import Pact.Types.Term

-- internal modules

import Chainweb.ChainId
import Chainweb.Graph
import Chainweb.Mempool.Mempool
import Chainweb.Pact.RestAPI.Client
import Chainweb.Pact.RestAPI.EthSpv
import Chainweb.Pact.Service.Types
import Chainweb.Test.Pact.Utils
import Chainweb.Test.RestAPI.Utils
import Chainweb.Test.Utils
import Chainweb.Test.TestVersions
import Chainweb.Time
import Chainweb.Utils hiding (check)
import Chainweb.Version
import Chainweb.Version.Mainnet
import Chainweb.Storage.Table.RocksDB


-- -------------------------------------------------------------------------- --
-- Global Settings

nNodes :: Natural
nNodes = 1

v :: ChainwebVersion
v = fastForkingCpmTestVersion petersonChainGraph

cid :: HasCallStack => ChainId
cid = head . toList $ chainIds v

pactCid :: HasCallStack => Pact.ChainId
pactCid = Pact.ChainId $ chainIdToText cid

gp :: GasPrice
gp = 0.1

-- ------------------------------------------------------------------------- --
-- Tests. GHCI use `runSchedRocks tests`
-- also:
-- :set -package retry
-- :set -package extra

-- | Note: These tests are intermittently non-deterministic due to the way
-- random chain sampling works with our test harnesses.
--
tests :: RocksDb -> ScheduledTest
tests rdb = testGroupSch "Chainweb.Test.Pact.RemotePactTest"
    [ withNodesAtLatestBehavior v "remotePactTest-" rdb nNodes $ \net -> do
        withMVarResource 0 $ \iomvar ->
            withTime $ \iot ->
                testGroup "remote pact tests"
                    [ withRequestKeys iot iomvar net $ responseGolden net
                    , after AllSucceed "remote-golden" $
                      testGroup "remote spv" [spvTest iot net]
                    , after AllSucceed "remote-golden" $
                      testGroup "remote eth spv" [ethSpvTest iot net]
                    , after AllSucceed "remote spv" $
                      sendValidationTest iot net
                    , after AllSucceed "remote spv" $
                      pollingBadlistTest net
                    , after AllSucceed "remote spv" $
                      testCase "trivialLocalCheck" $
                      localTest iot net
                    , after AllSucceed "remote spv" $
                      testCase "localChainData" $
                      localChainDataTest iot net
                    , after AllSucceed "remote spv" $
                      testGroup "gasForTxSize"
                      [ txTooBigGasTest iot net ]
                    , after AllSucceed "remote spv" $
                      testGroup "genesisAllocations"
                      [ allocationTest iot net ]
                    , after AllSucceed "genesisAllocations" $
                      testGroup "caplistTests"
                      [ caplistTest iot net ]
                    , after AllSucceed "caplistTests" $
                      localContTest iot net
<<<<<<< HEAD
=======
                    , after AllSucceed "caplistTests" $
                      pollingConfirmDepth iot net
>>>>>>> cda46fc8
                    , after AllSucceed "local continuation test" $
                      pollBadKeyTest net
                    , after AllSucceed "poll bad key test" $
                      localPreflightSimTest iot net
                    ]
    ]

responseGolden :: IO ChainwebNetwork -> IO RequestKeys -> TestTree
responseGolden networkIO rksIO = golden "remote-golden" $ do
    rks <- rksIO
    cenv <- _getServiceClientEnv <$> networkIO
    PollResponses theMap <- polling cid cenv rks ExpectPactResult
    let values = mapMaybe (\rk -> _crResult <$> HashMap.lookup rk theMap)
                          (NEL.toList $ _rkRequestKeys rks)
    return $! foldMap J.encode values

localTest :: IO (Time Micros) -> IO ChainwebNetwork -> IO ()
localTest iot nio = do
    cenv <- fmap _getServiceClientEnv nio
    mv <- newMVar 0
    SubmitBatch batch <- testBatch iot mv gp
    let cmd = head $ toList batch
    res <- local (unsafeChainId 0) cenv cmd
    let (PactResult e) = _crResult res
    assertEqual "expect /local to return gas for tx" (_crGas res) 5
    assertEqual "expect /local to succeed and return 3" e (Right (PLiteral $ LDecimal 3))

localContTest :: IO (Time Micros) -> IO ChainwebNetwork -> TestTree
localContTest iot nio = testCaseSteps "local continuation test" $ \step -> do
    cenv <- _getServiceClientEnv <$> nio

    step "execute /send with initial pact continuation tx"
    cmd1 <- firstStep
    rks <- sending cid' cenv (SubmitBatch $ pure cmd1)

    step "check /poll responses to extract pact id for continuation"
    PollResponses m <- polling cid' cenv rks ExpectPactResult
    pid <- case NEL.toList (_rkRequestKeys rks) of
      [rk] -> case HashMap.lookup rk m of
        Nothing -> assertFailure "impossible"
        Just cr -> case _crContinuation cr of
          Nothing -> assertFailure "not a continuation - impossible"
          Just pe -> return $ _pePactId pe
      _ -> assertFailure "continuation did not succeed"

    step "execute /local continuation dry run"
    cmd2 <- secondStep pid
    r <- _pactResult . _crResult <$> local cid' cenv cmd2
    case r of
      Left err -> assertFailure (show err)
      Right (PLiteral (LDecimal a)) | a == 2 -> return ()
      Right p -> assertFailure $ "unexpected cont return value: " ++ show p

  where
    cid' = unsafeChainId 0
    tx =
      "(namespace 'free)(module m G (defcap G () true) (defpact p () (step (yield { \"a\" : (+ 1 1) })) (step (resume { \"a\" := a } a))))(free.m.p)"
    firstStep = do
      t <- toTxCreationTime <$> iot
      buildTextCmd
        $ set cbSigners [mkSigner' sender00 []]
        $ set cbCreationTime t
        $ set cbNetworkId (Just v)
        $ set cbGasLimit 70000
        $ mkCmd "nonce-cont-1"
        $ mkExec' tx

    secondStep pid = do
      t <- toTxCreationTime <$> iot
      buildTextCmd
        $ set cbSigners [mkSigner' sender00 []]
        $ set cbCreationTime t
        $ set cbNetworkId (Just v)
        $ mkCmd "nonce-cont-2"
        $ mkCont
        $ mkContMsg pid 1

pollingConfirmDepth :: IO (Time Micros) -> IO ChainwebNetwork -> TestTree
pollingConfirmDepth iot nio = testCaseSteps "poll confirmation depth test" $ \step -> do
    cenv <- _getServiceClientEnv <$> nio

    step "/send transactions"
    cmd1 <- firstStep tx
    cmd2 <- firstStep tx'
    rks <- sending cid' cenv (SubmitBatch $ cmd1 NEL.:| [cmd2])

    step "/poll for the transactions until they appear"

    beforePolling <- getCurrentBlockHeight v cenv cid'
    PollResponses m <- pollingWithDepth cid' cenv rks (Just $ ConfirmationDepth 10) ExpectPactResult
    afterPolling <- getCurrentBlockHeight v cenv cid'

    assertBool "there are two command results" $ length (HashMap.keys m) == 2

    -- we are checking that we have waited at least 10 blocks using /poll for the transaction
    assertBool "the difference between heights should be no less than the confirmation depth" $ (afterPolling - beforePolling) >= 10
  where
    cid' = unsafeChainId 0
    tx =
      "42"
    tx' =
      "43"
    firstStep transaction = do
      t <- toTxCreationTime <$> iot
      buildTextCmd
        $ set cbSigners [mkSigner' sender00 []]
        $ set cbCreationTime t
        $ set cbNetworkId (Just v)
        $ set cbGasLimit 70000
        $ mkCmd "nonce-cont-1"
        $ mkExec' transaction

localChainDataTest :: IO (Time Micros) -> IO ChainwebNetwork -> IO ()
localChainDataTest iot nio = do
    cenv <- fmap _getServiceClientEnv nio
    mv <- newMVar (0 :: Int)
    SubmitBatch batch <- localTestBatch iot mv
    let cmd = head $ toList batch
    sid <- mkChainId v maxBound 0
    res <- flip runClientM cenv $ pactLocalApiClient v sid cmd
    checkCommandResult res
  where

    checkCommandResult (Left e) = throwM $ LocalFailure (show e)
    checkCommandResult (Right cr) =
        let (PactResult e) = _crResult cr
        in mapM_ expectedResult e

    localTestBatch iott mnonce = modifyMVar mnonce $ \(!nn) -> do
        let nonce = "nonce" <> sshow nn
        t <- toTxCreationTime <$> iott
        kps <- testKeyPairs sender00 Nothing
        c <- Pact.mkExec "(chain-data)" A.Null (pm t) kps (Just "fastfork-CPM-peterson") (Just nonce)
        pure (succ nn, SubmitBatch (pure c))
        where
          ttl = 2 * 24 * 60 * 60
          pm = Pact.PublicMeta pactCid "sender00" 1000 0.1 (fromInteger ttl)

    expectedResult (PObject (ObjectMap m)) = do
          assert' "chain-id" (PLiteral (LString $ chainIdToText cid))
          assert' "gas-limit" (PLiteral (LInteger 1000))
          assert' "gas-price" (PLiteral (LDecimal 0.1))
          assert' "sender" (PLiteral (LString "sender00"))
        where
          assert' name value = assertEqual name (M.lookup  (FieldKey (T.pack name)) m) (Just value)
    expectedResult _ = assertFailure "Didn't get back an object map!"

localPreflightSimTest :: IO (Time Micros) -> IO ChainwebNetwork -> TestTree
localPreflightSimTest iot nio = testCaseSteps "local preflight sim test" $ \step -> do
    cenv <- _getServiceClientEnv <$> nio
    mv <- newMVar (0 :: Int)
    sid <- mkChainId v maxBound 0
    let sigs = [mkSigner' sender00 []]

    step "Execute preflight /local tx - preflight known /send success"
    let psid = Pact.ChainId $ chainIdToText sid
    psigs <- testKeyPairs sender00 Nothing
    cmd0 <- mkRawTx mv psid psigs
    runLocalPreflightClient sid cenv cmd0 >>= \case
      Left e -> assertFailure $ show e
      Right LocalResultLegacy{} ->
        assertFailure "Preflight /local call produced legacy result"
      Right MetadataValidationFailure{} ->
        assertFailure "Preflight produced an impossible result"
      Right LocalResultWithWarns{} -> pure ()

    step "Execute preflight /local tx - preflight+signoverify known /send success"
    cmd0' <- mkRawTx mv psid psigs
    cr <- runClientM
      (pactLocalWithQueryApiClient v sid
         (Just PreflightSimulation) (Just NoVerify) Nothing cmd0') cenv
    void $ case cr of
      Left e -> assertFailure $ show e
      Right{} -> pure ()

    step "Execute preflight /local tx - unparseable chain id"
    sigs0 <- testKeyPairs sender00 Nothing
    cmd1 <- mkRawTx mv (Pact.ChainId "fail") sigs0
    runClientFailureAssertion sid cenv cmd1 "Unparseable transaction chain id"

    step "Execute preflight /local tx - chain id mismatch"
    let fcid = unsafeChainId maxBound
    cmd2 <- mkTx mv =<< mkCmdBuilder sigs v fcid 1000 gp
    runClientFailureAssertion sid cenv cmd2 "Chain id mismatch"

    step "Execute preflight /local tx - tx gas limit too high"
    cmd3 <- mkTx mv =<< mkCmdBuilder sigs v sid 100000000000000 gp
    runClientFailureAssertion sid cenv cmd3
      "Transaction Gas limit exceeds block gas limit"

    step "Execute preflight /local tx - tx gas price precision too high"
    cmd4 <- mkTx mv =<< mkCmdBuilder sigs v sid 1000 0.00000000000000001
    runClientFailureAssertion sid cenv cmd4
      "Gas price decimal precision too high"

    step "Execute preflight /local tx - network id mismatch"
    cmd5 <- mkTx mv =<< mkCmdBuilder sigs Mainnet01 sid 1000 gp
    runClientFailureAssertion sid cenv cmd5 "Network id mismatch"

    step "Execute preflight /local tx - too many sigs"
    let pcid = Pact.ChainId $ chainIdToText sid
    sigs1' <- testKeyPairs sender00 Nothing >>= \case
      [ks] -> pure $ replicate 101 ks
      _ -> assertFailure "/local test keypair construction failed"

    cmd6 <- mkRawTx mv pcid sigs1'
    runClientFailureAssertion sid cenv cmd6 "Signature list size too big"

    step "Execute preflight /local tx - collect warnings"
    cmd7 <- mkRawTx' mv pcid sigs0 "(+ 1 2.0)"

    currentBlockHeight <- getCurrentBlockHeight v cenv sid
    runLocalPreflightClient sid cenv cmd7 >>= \case
      Left e -> assertFailure $ show e
      Right LocalResultLegacy{} ->
        assertFailure "Preflight /local call produced legacy result"
      Right MetadataValidationFailure{} ->
        assertFailure "Preflight produced an impossible result"
      Right (LocalResultWithWarns cr' ws) -> do
        let crbh :: Integer = fromIntegral $ fromMaybe 0 $ getBlockHeight cr'
            expectedbh = 1 + fromIntegral currentBlockHeight
        assertBool "Preflight's metadata should have increment block height"
          -- we don't control the node in remote tests and the data can get oudated,
          -- to make test less flaky we use a small range for validation
          (abs (expectedbh - crbh) <= 2)

        case ws of
          [w] | "decimal/integer operator overload" `T.isInfixOf` w ->
            pure ()
          ws' -> assertFailure $ "Incorrect warns: " ++ show ws'

    let rewindDepth = 10
    currentBlockHeight' <- getCurrentBlockHeight v cenv sid
    runLocalPreflightClientWithDepth sid cenv cmd7 rewindDepth >>= \case
      Left e -> assertFailure $ show e
      Right LocalResultLegacy{} ->
        assertFailure "Preflight /local call produced legacy result"
      Right MetadataValidationFailure{} ->
        assertFailure "Preflight produced an impossible result"
      Right (LocalResultWithWarns cr' ws) -> do
        let crbh :: Integer = fromIntegral $ fromMaybe 0 $ getBlockHeight cr'
            expectedbh = toInteger $ 1 + (fromIntegral currentBlockHeight') - rewindDepth
        assertBool "Preflight's metadata block height should reflect the rewind depth"
          -- we don't control the node in remote tests and the data can get oudated,
          -- to make test less flaky we use a small range for validation
          (abs (expectedbh - crbh) <= 2)

        case ws of
          [w] | "decimal/integer operator overload" `T.isInfixOf` w ->
            pure ()
          ws' -> assertFailure $ "Incorrect warns: " ++ show ws'
  where
    runLocalPreflightClient sid e cmd = flip runClientM e $
      pactLocalWithQueryApiClient v sid
        (Just PreflightSimulation)
        (Just Verify) Nothing cmd

    runLocalPreflightClientWithDepth sid e cmd d = flip runClientM e $
      pactLocalWithQueryApiClient v sid
        (Just PreflightSimulation)
        (Just Verify) (Just $ RewindDepth d) cmd

    runClientFailureAssertion sid e cmd msg =
      runLocalPreflightClient sid e cmd >>= \case
        Left err -> checkClientErrText err msg
        r -> assertFailure $ "Unintended success: " ++ show r

    checkClientErrText (FailureResponse _ (Response _ _ _ body)) e
      | BS.isInfixOf e $ LBS.toStrict body = pure ()
    checkClientErrText _ e = assertFailure $ show e

    -- cmd builder is more correct by construction than
    -- would allow for us to modify the chain id to something
    -- unparsable. Hence we need to do this in the unparsable
    -- chain id case and nowhere else.
    mkRawTx mv pcid kps = mkRawTx' mv pcid kps "(+ 1 2)"

    mkRawTx' mv pcid kps code = modifyMVar mv $ \(nn :: Int) -> do
      let nonce = "nonce" <> sshow nn
          ttl = 2 * 24 * 60 * 60
          pm = Pact.PublicMeta pcid "sender00" 1000 0.1 (fromInteger ttl)

      t <- toTxCreationTime <$> iot
      c <- Pact.mkExec code A.Null (pm t) kps (Just "fastfork-CPM-peterson") (Just nonce)
      pure (succ nn, c)

    mkCmdBuilder sigs nid pcid limit price = do
      t <- toTxCreationTime <$> iot
      pure
        $ set cbGasLimit limit
        $ set cbGasPrice price
        $ set cbChainId pcid
        $ set cbSigners sigs
        $ set cbCreationTime t
        $ set cbNetworkId (Just nid)
        $ mkCmd ""
        $ mkExec' "(+ 1 2)"

    mkTx mv tx = modifyMVar mv $ \nn -> do
      let n = "nonce-" <> sshow nn
      tx' <- buildTextCmd $ set cbNonce n tx
      pure (succ nn, tx')

pollingBadlistTest :: IO ChainwebNetwork -> TestTree
pollingBadlistTest nio = testCase "/poll reports badlisted txs" $ do
    cenv <- fmap _getServiceClientEnv nio
    let rks = RequestKeys $ NEL.fromList [pactDeadBeef]
    sid <- liftIO $ mkChainId v maxBound 0
    void $ polling sid cenv rks ExpectPactError

-- | Check request key length validation in the /poll endpoints
--
pollBadKeyTest :: IO ChainwebNetwork -> TestTree
pollBadKeyTest nio =
    testCaseSteps "/poll rejects keys of incorrect length" $ \step -> do
      cenv <- _getServiceClientEnv <$> nio
      let tooBig = toRk $ BS.replicate 33 0x3d
          tooSmall = toRk $ BS.replicate 31 0x3d

      sid <- liftIO $ mkChainId v maxBound 0

      step "RequestKeys of length > 32 fail fast"
      runClientM (pactPollApiClient v sid (Poll tooBig)) cenv >>= \case
        Left _ -> return ()
        Right r -> assertFailure $ "Poll succeeded with response: " <> show r

      step "RequestKeys of length < 32 fail fast"
      runClientM (pactPollApiClient v sid (Poll tooSmall)) cenv >>= \case
        Left _ -> return ()
        Right r -> assertFailure $ "Poll succeeded with response: " <> show r
  where
    toRk = (NEL.:| []) . RequestKey . Hash . SB.toShort

sendValidationTest :: IO (Time Micros) -> IO ChainwebNetwork -> TestTree
sendValidationTest iot nio =
    testCaseSteps "/send reports validation failure" $ \step -> do
        step "check sending poisoned TTL batch"
        cenv <- fmap _getServiceClientEnv nio
        mv <- newMVar 0
        SubmitBatch batch1 <- testBatch' iot 10_000 mv gp
        SubmitBatch batch2 <- testBatch' (return $ Time $ TimeSpan 0) 2 mv gp
        let batch = SubmitBatch $ batch1 <> batch2
        expectSendFailure "Transaction time is invalid or TTL is expired" $
          flip runClientM cenv $
            pactSendApiClient v cid batch

        step "check sending mismatched chain id"
        cid0 <- mkChainId v maxBound 0
        batch3 <- testBatch'' "40" iot 20_000 mv gp
        expectSendFailure "Transaction metadata (chain id, chainweb version) conflicts with this endpoint" $
          flip runClientM cenv $
            pactSendApiClient v cid0 batch3

        step "check insufficient gas"
        batch4 <- testBatch' iot 10_000 mv 10_000_000_000
        expectSendFailure
          "Attempt to buy gas failed with: : Failure: Tx Failed: Insufficient funds" $
          flip runClientM cenv $
            pactSendApiClient v cid batch4

        step "check bad sender"
        batch5 <- mkBadGasTxBatch "(+ 1 2)" "invalid-sender" sender00 Nothing
        expectSendFailure
          "Attempt to buy gas failed with: : Failure: Tx Failed: read: row not found: invalid-sender" $
          flip runClientM cenv $
            pactSendApiClient v cid0 batch5

  where
    mkBadGasTxBatch code senderName senderKeyPair capList = do
      ks <- testKeyPairs senderKeyPair capList
      t <- toTxCreationTime <$> iot
      let ttl = 2 * 24 * 60 * 60
          pm = Pact.PublicMeta (Pact.ChainId "0") senderName 100_000 0.01 ttl t
      let cmd (n :: Int) = liftIO $ Pact.mkExec code A.Null pm ks (Just "fastfork-CPM-peterson") (Just $ sshow n)
      cmds <- mapM cmd (0 NEL.:| [1..5])
      return $ SubmitBatch cmds

expectSendFailure
    :: NFData a
    => NFData b
    => Show a
    => Show b
    => String
    -> IO (Either b a)
    -> Assertion
expectSendFailure expectErr act = tryAllSynchronous act >>= \case
    (Right (Left e)) -> test $ show e
    (Right (Right out)) -> assertFailure $ "expected exception on bad tx, got: " <> show out
    (Left e) -> test $ show e
  where
    test er = assertSatisfies ("Expected message containing '" ++ expectErr ++ "'") er (L.isInfixOf expectErr)

ethSpvTest :: IO (Time Micros) -> IO ChainwebNetwork -> TestTree
ethSpvTest iot nio = testCaseSteps "eth spv client tests" $ \step -> do

    req <- A.eitherDecodeFileStrict' "test/pact/eth-spv-request.json" >>= \case
        Left e -> assertFailure $ "failed to decode test/pact/eth-spv-request: " <> e
        Right x -> return (x :: EthSpvRequest)

    cenv <- _getServiceClientEnv <$> nio
    c <- mkChainId v maxBound 1
    r <- flip runClientM cenv $ do

        void $ liftIO $ step "ethSpvApiClient: submit eth proof request"
        proof <- liftIO $ ethSpv c cenv req

        batch <- liftIO $ mkTxBatch proof

        void $ liftIO $ step "sendApiClient: submit batch for proof validation"
        rks <- liftIO $ sending c cenv batch

        void $ liftIO $ step "pollApiClient: poll until key is found"
        void $ liftIO $ polling c cenv rks ExpectPactResult

        liftIO $ return ()

    case r of
        Left e -> assertFailure $ "eth proof roundtrip failed: " <> sshow e
        Right _ -> return ()
  where
    ttl = 2 * 24 * 60 * 60

    mkTxBatch proof = do
      ks <- liftIO $ testKeyPairs sender00 Nothing
      t <- toTxCreationTime <$> iot
      let pm = Pact.PublicMeta (Pact.ChainId "1") "sender00" 100_000 0.01 ttl t
      cmd <- liftIO $ Pact.mkExec txcode (txdata proof) pm ks (Just "fastfork-CPM-peterson") (Just "1")
      return $ SubmitBatch (pure cmd)

    txcode = "(verify-spv 'ETH (read-msg))"

    txdata proof = A.toJSON proof

spvTest :: IO (Time Micros) -> IO ChainwebNetwork -> TestTree
spvTest iot nio = testCaseSteps "spv client tests" $ \step -> do
    cenv <- fmap _getServiceClientEnv nio
    batch <- mkTxBatch
    sid <- mkChainId v maxBound 1
    r <- flip runClientM cenv $ do

      void $ liftIO $ step "sendApiClient: submit batch"
      rks <- liftIO $ sending sid cenv batch

      void $ liftIO $ step "pollApiClient: poll until key is found"
      void $ liftIO $ polling sid cenv rks ExpectPactResult

      void $ liftIO $ step "spvApiClient: submit request key"
      liftIO $ spv sid cenv (SpvRequest (NEL.head $ _rkRequestKeys rks) tid)

    case r of
      Left e -> assertFailure $ "output proof failed: " <> sshow e
      Right _ -> return ()
  where
    tid = Pact.ChainId "2"
    ttl = 2 * 24 * 60 * 60

    mkTxBatch = do
      ks <- liftIO $ testKeyPairs sender00
        (Just [mkGasCap, mkXChainTransferCap "sender00" "sender01" 1.0 "2"])
      t <- toTxCreationTime <$> iot
      let pm = Pact.PublicMeta (Pact.ChainId "1") "sender00" 100_000 0.01 ttl t
      cmd1 <- liftIO $ Pact.mkExec txcode txdata pm ks (Just "fastfork-CPM-peterson") (Just "1")
      cmd2 <- liftIO $ Pact.mkExec txcode txdata pm ks (Just "fastfork-CPM-peterson") (Just "2")
      return $ SubmitBatch (pure cmd1 <> pure cmd2)

    txcode = T.unlines
      [ "(coin.transfer-crosschain"
      , "  'sender00"
      , "  'sender01"
      , "  (read-keyset 'sender01-keyset)"
      , "  (read-msg 'target-chain-id)"
      , "  1.0)"
      ]

    txdata = A.object
        [ "sender01-keyset" A..= [fst sender01]
        , "target-chain-id" A..= J.toJsonViaEncode tid
        ]

txTooBigGasTest :: IO (Time Micros) -> IO ChainwebNetwork -> TestTree
txTooBigGasTest iot nio = testCaseSteps "transaction size gas tests" $ \step -> do
    cenv <- fmap _getServiceClientEnv nio

    let
      runSend batch expectation = try @IO @PactTestFailure $ do
          void $ step "sendApiClient: submit transaction"
          rks <- sending sid cenv batch

          void $ step "pollApiClient: polling for request key"
          PollResponses resp <- polling sid cenv rks expectation
          return (HashMap.lookup (NEL.head $ _rkRequestKeys rks) resp)

      runLocal (SubmitBatch cmds) = do
          void $ step "localApiClient: submit transaction"
          local sid cenv (head $ toList cmds)

    -- batch with big tx and insufficient gas
    batch0 <- mkTxBatch txcode0 A.Null 1 (Just "0")

    -- batch to test that gas for tx size discounted from the total gas supply
    batch1 <- mkTxBatch txcode1 A.Null 5 (Just "1")

    res0Send <- runSend batch0 ExpectPactError
    res1Send <- runSend batch1 ExpectPactError

    res0Local <- runLocal batch0
    res1Local <- runLocal batch1

    void $ liftIO $ step "when tx too big, gas pact error thrown"
    assertEqual "LOCAL: expect gas error for big tx" gasError0 (Just $ resultOf res0Local)
    case res0Send of
      Left e -> assertFailure $ "test failure for big tx with insufficient gas: " <> show e
      Right cr -> assertEqual "SEND: expect gas error for big tx" gasError0Mem (resultOf <$> cr)

    let getFailureMsg (Left (Pact.PactError _ _ _ m)) = m
        getFailureMsg p = pretty $ "Expected failure result, got " ++ show p

    void $ liftIO $ step "discounts initial gas charge from gas available for pact execution"
    assertEqual "LOCAL: expect gas error after discounting initial gas charge"
      gasError1 (getFailureMsg $ resultOf res1Local)

    case res1Send of
      Left e -> assertFailure $ "test failure for discounting initial gas charge: " <> show e
      Right cr -> assertEqual "SEND: expect gas error after discounting initial gas charge"
        (Just gasError1Mem) (getFailureMsg . resultOf <$> cr)

  where
    sid = unsafeChainId 0
    gasError0 = Just $ Left $
      Pact.PactError Pact.GasError def [] "Tx too big (4), limit 1"
    gasError0Mem = Just $ Left $
      Pact.PactError Pact.TxFailure def [] "Transaction is badlisted because it previously failed to validate."
    gasError1 = "Gas limit (5) exceeded: 6"
    gasError1Mem = "Transaction is badlisted because it previously failed to validate."

    mkTxBatch code cdata limit n = do
      ks <- testKeyPairs sender00 Nothing
      t <- toTxCreationTime <$> iot
      let ttl = 2 * 24 * 60 * 60
          pm = Pact.PublicMeta (Pact.ChainId "0") "sender00" limit 0.01 ttl t
      cmd <- liftIO $ Pact.mkExec code cdata pm ks (Just "fastfork-CPM-peterson") n
      return $ SubmitBatch (pure cmd)

    txcode0 = T.concat ["[", T.replicate 10 " 1", "]"]
    txcode1 = txcode0 <> "(identity 1)"


caplistTest :: IO (Time Micros) -> IO ChainwebNetwork -> TestTree
caplistTest iot nio = testCaseSteps "caplist TRANSFER + FUND_TX test" $ \step -> do
    let testCaseStep = void . liftIO . step
    cenv <- fmap _getServiceClientEnv nio

    r <- flip runClientM cenv $ do
      batch <- liftIO
        $ mkSingletonBatch iot sender00 tx0 n0 (pm "sender00") clist

      testCaseStep "send transfer request with caplist sender00 -> sender01"
      rks <- liftIO $ sending sid cenv batch

      testCaseStep "poll for transfer results"
      PollResponses rs <- liftIO $ polling sid cenv rks ExpectPactResult

      return (HashMap.lookup (NEL.head $ _rkRequestKeys rks) rs)

    case r of
      Left e -> assertFailure $ "test failure for TRANSFER + FUND_TX: " <> show e
      Right t -> do
        assertEqual "TRANSFER + FUND_TX test" result0 (resultOf <$> t)
        assertSatisfies "meta in output" (preview (_Just . crMetaData . _Just . _Object . at "blockHash") t) isJust

  where
    sid = unsafeChainId 0
    n0 = Just "transfer-clist0"
    ttl = 2 * 24 * 60 * 60
    pm t = Pact.PublicMeta (Pact.ChainId "0") t 100_000 0.01 ttl

    result0 = Just (Right (PLiteral (LString "Write succeeded")))

    clist :: Maybe [SigCapability]
    clist = Just $
      [ mkCoinCap "GAS" []
      , mkCoinCap "TRANSFER"
          [ PLiteral $ LString "sender00"
          , PLiteral $ LString "sender01"
          , PLiteral $ LDecimal 100.0
          ]
      ]

    tx0 = PactTransaction "(coin.transfer \"sender00\" \"sender01\" 100.0)" Nothing



allocation01KeyPair :: SimpleKeyPair
allocation01KeyPair =
    ( "b4c8a3ea91d3146b0560994740f0e3eed91c59d2eeca1dc99f0c2872845c294d"
    , "5dbbbd8b765b7d0cf8426d6992924b057c70a2138ecd4cf60cfcde643f304ea9"
    )

allocation02KeyPair :: SimpleKeyPair
allocation02KeyPair =
    ( "e9e4e71bd063dcf7e06bd5b1a16688897d15ca8bd2e509c453c616219c186cc5"
    , "45f026b7a6bb278ed4099136c13e842cdd80138ab7c5acd4a1f0e6c97d1d1e3c"
    )

allocation02KeyPair' :: SimpleKeyPair
allocation02KeyPair' =
    ( "0c8212a903f6442c84acd0069acc263c69434b5af37b2997b16d6348b53fcd0a"
    , "2f75b5d875dd7bf07cc1a6973232a9e53dc1d4ffde2bab0bbace65cd87e87f53"
    )

allocationTest :: IO (Time Micros) -> IO ChainwebNetwork -> TestTree
allocationTest iot nio = testCaseSteps "genesis allocation tests" $ \step -> do
    let testCaseStep = void . step
    cenv <- fmap _getServiceClientEnv nio

    step "positive allocation test: allocation00 release"
    p <- do
      batch0 <- liftIO
        $ mkSingletonBatch iot allocation00KeyPair tx0 n0 (pm "allocation00") Nothing

      SubmitBatch batch1 <- liftIO
        $ mkSingletonBatch iot allocation00KeyPair tx1 n1 (pm "allocation00") Nothing
      testCaseStep "sendApiClient: submit allocation release request"
      rks0 <- liftIO $ sending sid cenv batch0

      testCaseStep "pollApiClient: polling for allocation key"
      _ <- liftIO $ polling sid cenv rks0 ExpectPactResult

      testCaseStep "localApiClient: submit local account balance request"
      liftIO $ localTestToRetry sid cenv (head (toList batch1)) (localAfterBlockHeight 4)

    assertEqual "00 expect /local allocation balance" accountInfo (resultOf p)

    step "negative allocation test: allocation01 release"
    do
      batch0 <- mkSingletonBatch iot allocation01KeyPair tx2 n2 (pm "allocation01") Nothing

      testCaseStep "sendApiClient: submit allocation release request"
      cr <- local sid cenv (NEL.head $ _sbCmds batch0)

      case resultOf cr of
        Left e -> do
          assertBool "expect negative allocation test failure"
            $ T.isInfixOf "Failure: Tx Failed: funds locked"
            $ sshow e
        _ -> assertFailure "unexpected pact result success in negative allocation test"

    step "positive key-rotation test: allocation2"
    r <- do

      batch0 <- mkSingletonBatch iot allocation02KeyPair tx3 n3 (pm "allocation02") Nothing

      testCaseStep "senderApiClient: submit keyset rotation request"
      rks <- sending sid cenv batch0

      testCaseStep "pollApiClient: polling for successful rotation"
      void $ polling sid cenv rks ExpectPactResult

      testCaseStep "senderApiClient: submit allocation release request"
      batch1 <- mkSingletonBatch iot allocation02KeyPair' tx4 n4 (pm "allocation02") Nothing

      rks' <- sending sid cenv batch1
      testCaseStep "pollingApiClient: polling for successful release"
      pr <- polling sid cenv rks' ExpectPactResult

      testCaseStep "localApiClient: retrieving account info for allocation02"
      SubmitBatch batch2 <- mkSingletonBatch iot allocation02KeyPair' tx5 n5 (pm "allocation02") Nothing

      localTestToRetry sid cenv (head (toList batch2)) (localAfterPollResponse pr)

    assertEqual "02 expect /local allocation balance" accountInfo' (resultOf r)

  where
    n0 = Just "allocation-0"
    n1 = Just "allocation-1"
    n2 = Just "allocation-2"
    n3 = Just "allocation-3"
    n4 = Just "allocation-4"
    n5 = Just "allocation-5"

    sid = unsafeChainId 0

    localAfterPollResponse (PollResponses prs) cr =
        getBlockHeight cr > getBlockHeight (snd $ head $ HashMap.toList prs)

    localAfterBlockHeight bh cr =
      getBlockHeight cr > Just bh

    accountInfo = Right
      $ PObject
      $ ObjectMap
      $ M.fromList
        [ (FieldKey "account", PLiteral $ LString "allocation00")
        , (FieldKey "balance", PLiteral $ LDecimal 1_099_993.89) -- balance = (1k + 1mm) - gas
        , (FieldKey "guard", PGuard $ GKeySetRef (KeySetName "allocation00" Nothing))
        ]

    ttl = 2 * 24 * 60 * 60
    pm t = Pact.PublicMeta (Pact.ChainId "0") t 100_000 0.01 ttl

    tx0 = PactTransaction "(coin.release-allocation \"allocation00\")" Nothing
    tx1 = PactTransaction "(coin.details \"allocation00\")" Nothing
    tx2 = PactTransaction "(coin.release-allocation \"allocation01\")" Nothing
    tx3 =
      let
        c = "(define-keyset \"allocation02\" (read-keyset \"allocation02-keyset\"))"
        d = mkKeySet
          ["0c8212a903f6442c84acd0069acc263c69434b5af37b2997b16d6348b53fcd0a"]
          "keys-all"
      in PactTransaction c $ Just (A.object [ "allocation02-keyset" A..= J.toJsonViaEncode d ])
    tx4 = PactTransaction "(coin.release-allocation \"allocation02\")" Nothing
    tx5 = PactTransaction "(coin.details \"allocation02\")" Nothing

    accountInfo' = Right
      $ PObject
      $ ObjectMap
      $ M.fromList
        [ (FieldKey "account", PLiteral $ LString "allocation02")
        , (FieldKey "balance", PLiteral $ LDecimal 1_099_991) -- 1k + 1mm - gas
        , (FieldKey "guard", PGuard $ GKeySetRef (KeySetName "allocation02" Nothing))
        ]


-- -------------------------------------------------------------------------- --
-- Utils


data PactTransaction = PactTransaction
  { _pactCode :: Text
  , _pactData :: Maybe A.Value
  } deriving (Eq, Show)

resultOf :: CommandResult l -> Either Pact.PactError PactValue
resultOf = _pactResult . _crResult

mkSingletonBatch
    :: IO (Time Micros)
    -> SimpleKeyPair
    -> PactTransaction
    -> Maybe Text
    -> (Pact.TxCreationTime -> Pact.PublicMeta)
    -> Maybe [SigCapability]
    -> IO SubmitBatch
mkSingletonBatch iot kps (PactTransaction c d) nonce pmk clist = do
    ks <- testKeyPairs kps clist
    pm <- pmk . toTxCreationTime <$> iot
    let dd = fromMaybe A.Null d
    cmd <- liftIO $ Pact.mkExec c dd pm ks (Just "fastfork-CPM-peterson") nonce
    return $ SubmitBatch (cmd NEL.:| [])

withRequestKeys
    :: IO (Time Micros)
    -> IO (MVar Int)
    -> IO ChainwebNetwork
    -> (IO RequestKeys -> TestTree)
    -> TestTree
withRequestKeys iot ioNonce networkIO f = withResource mkKeys (\_ -> return ()) f
  where
    mkKeys :: IO RequestKeys
    mkKeys = do
        cenv <- _getServiceClientEnv <$> networkIO
        mNonce <- ioNonce
        testSend iot mNonce cenv

testSend :: IO (Time Micros) -> MVar Int -> ClientEnv -> IO RequestKeys
testSend iot mNonce env = testBatch iot mNonce gp >>= sending cid env

testBatch'' :: Pact.ChainId -> IO (Time Micros) -> Integer -> MVar Int -> GasPrice -> IO SubmitBatch
testBatch'' chain iot ttl mnonce gp' = modifyMVar mnonce $ \(!nn) -> do
    let nonce = "nonce" <> sshow nn
    t <- toTxCreationTime <$> iot
    kps <- testKeyPairs sender00 Nothing
    c <- Pact.mkExec "(+ 1 2)" A.Null (pm t) kps (Just "fastfork-CPM-peterson") (Just nonce)
    pure (succ nn, SubmitBatch (pure c))
  where
    pm :: Pact.TxCreationTime -> Pact.PublicMeta
    pm = Pact.PublicMeta chain "sender00" 1000 gp' (fromInteger ttl)

testBatch' :: IO (Time Micros) -> Integer -> MVar Int -> GasPrice -> IO SubmitBatch
testBatch' = testBatch'' pactCid

testBatch :: IO (Time Micros) -> MVar Int -> GasPrice -> IO SubmitBatch
testBatch iot mnonce = testBatch' iot ttl mnonce
  where
    ttl = 2 * 24 * 60 * 60

pactDeadBeef :: RequestKey
pactDeadBeef = let (TransactionHash b) = deadbeef
               in RequestKey $ Hash b

-- avoiding `scientific` dep here
getBlockHeight :: CommandResult a -> Maybe Word64
getBlockHeight = preview (crMetaData . _Just . key "blockHeight" . _Number . to ((fromIntegral :: Integer -> Word64 ) . round . toRational))<|MERGE_RESOLUTION|>--- conflicted
+++ resolved
@@ -152,11 +152,8 @@
                       [ caplistTest iot net ]
                     , after AllSucceed "caplistTests" $
                       localContTest iot net
-<<<<<<< HEAD
-=======
                     , after AllSucceed "caplistTests" $
                       pollingConfirmDepth iot net
->>>>>>> cda46fc8
                     , after AllSucceed "local continuation test" $
                       pollBadKeyTest net
                     , after AllSucceed "poll bad key test" $
