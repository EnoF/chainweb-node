--- conflicted
+++ resolved
@@ -18,17 +18,11 @@
 import Control.Monad.Trans.State
 
 import Data.Aeson
-<<<<<<< HEAD
-=======
-import Data.ByteString (ByteString)
-import Data.Default
->>>>>>> 9a392ec0
 import qualified Data.HashMap.Strict as HM
 import Data.Maybe
 import Data.Scientific
 import Data.Text (Text)
 import qualified Data.Text as T
-import Data.Time.Clock
 
 import System.IO.Extra
 
@@ -75,22 +69,9 @@
 execTests :: PactT ()
 execTests = do
     cmdStrs <- liftIO $ mapM (getPactCode . _trCmd) testPactRequests
-
-{-
-<<<<<<< HEAD
     trans <- liftIO $ mkPactTestTransactions cmdStrs
-    results <- execTransactions trans
+    (results, _dbState) <- execTransactions trans
     let outputs = snd <$> _transactionPairs results
-=======
-    let trans = zipWith3 (mkPactTransaction testKeyPairs theData)
-                         nonces intSeq cmdStrs
-    outputs <- fst <$> execTransactions trans
->>>>>>> origin/master
--}
-    trans <- liftIO $ mkPactTestTransactions cmdStrs
-    results <- execTransactions trans
-    let outputs = snd <$> _transactionPairs results
-
     let testResponses = zipWith TestResponse testPactRequests outputs
     liftIO $ checkResponses testResponses
 
