--- conflicted
+++ resolved
@@ -607,25 +607,16 @@
 -- TODO: catch, wrap, and forward exceptions from chainwebApplication
 --
 withChainwebTestServer
-<<<<<<< HEAD
-    :: Bool
-=======
     :: ShouldValidateSpec
     -> Bool
     -> ChainwebVersion
->>>>>>> cda46fc8
     -> IO W.Application
     -> (Int -> IO a)
     -> (IO a -> TestTree)
     -> TestTree
-<<<<<<< HEAD
-withChainwebTestServer tls appIO envIO test = withResource start stop $ \x ->
-    test $ x >>= \(_, _, env) -> return env
-=======
 withChainwebTestServer shouldValidateSpec tls v appIO envIO test =
     withResource start stop $ \x -> do
         test $ x >>= \(_, _, env) -> return env
->>>>>>> cda46fc8
   where
     start = do
         mw <- case shouldValidateSpec of
@@ -666,13 +657,8 @@
     -> IO (ChainwebServerDbs t tbl)
     -> (IO (TestClientEnv t tbl) -> TestTree)
     -> TestTree
-<<<<<<< HEAD
-clientEnvWithChainwebTestServer tls v dbsIO =
-    withChainwebTestServer tls mkApp mkEnv
-=======
 clientEnvWithChainwebTestServer shouldValidateSpec tls v dbsIO =
     withChainwebTestServer shouldValidateSpec tls v mkApp mkEnv
->>>>>>> cda46fc8
   where
 
     -- FIXME: Hashes API got removed from the P2P API. We use an application that
