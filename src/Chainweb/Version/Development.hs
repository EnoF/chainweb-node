{-# language LambdaCase #-}
{-# language NumericUnderscores #-}
{-# language OverloadedStrings #-}
{-# language PatternSynonyms #-}
{-# language QuasiQuotes #-}
{-# language ViewPatterns #-}

module Chainweb.Version.Development(devnet, pattern Development) where

import qualified Data.HashMap.Strict as HM

import Chainweb.BlockCreationTime
import Chainweb.BlockHeight
import Chainweb.ChainId
import Chainweb.Difficulty
import Chainweb.Graph
import Chainweb.Time
import Chainweb.Utils
import Chainweb.Utils.Rule
import Chainweb.Version

import qualified Chainweb.BlockHeader.Genesis.Development0Payload as DN0
import qualified Chainweb.BlockHeader.Genesis.Development1to9Payload as DNN
import qualified Chainweb.BlockHeader.Genesis.Development10to19Payload as DNKAD
import qualified Chainweb.Pact.Transactions.DevelopmentTransactions as Devnet
import qualified Chainweb.Pact.Transactions.CoinV3Transactions as CoinV3
import qualified Chainweb.Pact.Transactions.CoinV4Transactions as CoinV4
import qualified Chainweb.Pact.Transactions.CoinV5Transactions as CoinV5
import qualified Chainweb.Pact.Transactions.MainnetKADTransactions as MNKAD

to20ChainsDevelopment :: BlockHeight
to20ChainsDevelopment = 60

pattern Development :: ChainwebVersion
pattern Development <- ((== devnet) -> True) where
    Development = devnet

devnet :: ChainwebVersion
devnet = ChainwebVersion
    { _versionCode = ChainwebVersionCode 0x00000001
    , _versionName = ChainwebVersionName "development"

    , _versionForks = tabulateHashMap $ \case
<<<<<<< HEAD
            SlowEpoch -> AllChains $ ForkAtBlockHeight 0
            Vuln797Fix -> AllChains $ ForkAtBlockHeight 0
            CoinV2 -> AllChains $ ForkAtBlockHeight 1
            PactBackCompat_v16 -> AllChains $ ForkAtBlockHeight 0
            ModuleNameFix -> AllChains $ ForkAtBlockHeight 0
            SkipTxTimingValidation -> AllChains $ ForkAtBlockHeight 0
            OldTargetGuard -> AllChains $ ForkAtBlockHeight 0
            SkipFeatureFlagValidation -> AllChains $ ForkAtBlockHeight 0
            ModuleNameFix2 -> AllChains $ ForkAtBlockHeight 0
            OldDAGuard -> AllChains $ ForkAtBlockHeight 1
            PactEvents -> AllChains $ ForkAtBlockHeight 1
            SPVBridge -> AllChains $ ForkAtBlockHeight 1
            Pact4Coin3 -> AllChains $ ForkAtBlockHeight 14
            EnforceKeysetFormats -> AllChains $ ForkAtBlockHeight 1
            Pact420 -> AllChains $ ForkAtBlockHeight 1
            CheckTxHash -> AllChains $ ForkAtBlockHeight 1
            Chainweb213Pact -> AllChains $ ForkAtBlockHeight 15
            Chainweb214Pact -> AllChains $ ForkAtBlockHeight 15
            Chainweb215Pact -> AllChains $ ForkAtBlockHeight 16
            Pact44NewTrans -> AllChains $ ForkAtBlockHeight 1
            Chainweb216Pact -> AllChains $ ForkAtBlockHeight 17
            Chainweb217Pact -> AllChains $ ForkAtBlockHeight 17
            Chainweb218Pact -> AllChains $ ForkAtBlockHeight 17
=======
            SlowEpoch -> AllChains $ BlockHeight 0
            Vuln797Fix -> AllChains $ BlockHeight 0
            CoinV2 -> onChains $ [(unsafeChainId 0, BlockHeight 3)] <> [(unsafeChainId i, BlockHeight 4) | i <- [1..19]]
            PactBackCompat_v16 -> AllChains $ BlockHeight 0
            SkipTxTimingValidation -> AllChains $ BlockHeight 2
            OldTargetGuard -> AllChains $ BlockHeight 0
            SkipFeatureFlagValidation -> AllChains $ BlockHeight 0
            ModuleNameFix -> AllChains $ BlockHeight 2
            ModuleNameFix2 -> AllChains $ BlockHeight 2
            OldDAGuard -> AllChains $ BlockHeight 13
            PactEvents -> AllChains $ BlockHeight 40
            SPVBridge -> AllChains $ BlockHeight 50
            Pact4Coin3 -> AllChains $ BlockHeight 80
            EnforceKeysetFormats -> AllChains $ BlockHeight 100
            Pact420 -> AllChains $ BlockHeight 90
            CheckTxHash -> AllChains $ BlockHeight 110
            Chainweb213Pact -> AllChains $ BlockHeight 95
            Chainweb214Pact -> AllChains $ BlockHeight 115
            Chainweb215Pact -> AllChains $ BlockHeight 165
            Pact44NewTrans -> AllChains $ BlockHeight 0
            Chainweb216Pact -> AllChains $ BlockHeight 215
            Chainweb217Pact -> AllChains $ BlockHeight 470
            Chainweb218Pact -> AllChains $ BlockHeight 500
>>>>>>> 2e66f7f5

    , _versionUpgrades = foldr (chainZip HM.union) (AllChains mempty)
        [ forkUpgrades devnet
            [ (CoinV2, onChains [(unsafeChainId i, upgrade Devnet.transactions) | i <- [0..9]])
            , (Pact4Coin3, AllChains (Upgrade CoinV3.transactions True))
            , (Chainweb214Pact, AllChains (Upgrade CoinV4.transactions True))
            , (Chainweb215Pact, AllChains (Upgrade CoinV5.transactions True))
            ]
        , onChains [(unsafeChainId 0, HM.singleton to20ChainsDevelopment (upgrade MNKAD.transactions))]
        ]

    , _versionGraphs =
        (to20ChainsDevelopment, twentyChainGraph) `Above`
        End petersonChainGraph

    , _versionBlockRate = BlockRate 30_000_000
    , _versionWindow = WindowWidth 120
    , _versionHeaderBaseSizeBytes = 318 - 110
    , _versionBootstraps = []
    , _versionGenesis = VersionGenesis
        { _genesisBlockTarget = onChains $ concat
            [ [(unsafeChainId i, HashTarget $ maxBound `div` 100_000) | i <- [0..9]]
            , [(unsafeChainId i, HashTarget 0x0000088f99632cadf39b0db7655be62cb7dbc84ebbd9a90e5b5756d3e7d9196c) | i <- [10..19]]
            ]
        , _genesisTime = AllChains $ BlockCreationTime [timeMicrosQQ| 2019-07-17T18:28:37.613832 |]
        , _genesisBlockPayload = onChains $ concat
            [ [(unsafeChainId 0, DN0.payloadBlock)]
            , [(unsafeChainId i, DNN.payloadBlock) | i <- [1..9]]
            , [(unsafeChainId i, DNKAD.payloadBlock) | i <- [10..19]]
            ]
        }

    , _versionMaxBlockGasLimit = End (Just 180_000)
    , _versionCheats = VersionCheats
        { _disablePow = False
        , _fakeFirstEpochStart = True
        , _disablePact = False
        }
    , _versionDefaults = VersionDefaults
        { _disablePeerValidation = True
        , _disableMempoolSync = False
        }
    }<|MERGE_RESOLUTION|>--- conflicted
+++ resolved
@@ -41,55 +41,29 @@
     , _versionName = ChainwebVersionName "development"
 
     , _versionForks = tabulateHashMap $ \case
-<<<<<<< HEAD
-            SlowEpoch -> AllChains $ ForkAtBlockHeight 0
-            Vuln797Fix -> AllChains $ ForkAtBlockHeight 0
-            CoinV2 -> AllChains $ ForkAtBlockHeight 1
-            PactBackCompat_v16 -> AllChains $ ForkAtBlockHeight 0
-            ModuleNameFix -> AllChains $ ForkAtBlockHeight 0
-            SkipTxTimingValidation -> AllChains $ ForkAtBlockHeight 0
-            OldTargetGuard -> AllChains $ ForkAtBlockHeight 0
-            SkipFeatureFlagValidation -> AllChains $ ForkAtBlockHeight 0
-            ModuleNameFix2 -> AllChains $ ForkAtBlockHeight 0
-            OldDAGuard -> AllChains $ ForkAtBlockHeight 1
-            PactEvents -> AllChains $ ForkAtBlockHeight 1
-            SPVBridge -> AllChains $ ForkAtBlockHeight 1
-            Pact4Coin3 -> AllChains $ ForkAtBlockHeight 14
-            EnforceKeysetFormats -> AllChains $ ForkAtBlockHeight 1
-            Pact420 -> AllChains $ ForkAtBlockHeight 1
-            CheckTxHash -> AllChains $ ForkAtBlockHeight 1
-            Chainweb213Pact -> AllChains $ ForkAtBlockHeight 15
-            Chainweb214Pact -> AllChains $ ForkAtBlockHeight 15
-            Chainweb215Pact -> AllChains $ ForkAtBlockHeight 16
-            Pact44NewTrans -> AllChains $ ForkAtBlockHeight 1
-            Chainweb216Pact -> AllChains $ ForkAtBlockHeight 17
-            Chainweb217Pact -> AllChains $ ForkAtBlockHeight 17
-            Chainweb218Pact -> AllChains $ ForkAtBlockHeight 17
-=======
-            SlowEpoch -> AllChains $ BlockHeight 0
-            Vuln797Fix -> AllChains $ BlockHeight 0
-            CoinV2 -> onChains $ [(unsafeChainId 0, BlockHeight 3)] <> [(unsafeChainId i, BlockHeight 4) | i <- [1..19]]
-            PactBackCompat_v16 -> AllChains $ BlockHeight 0
-            SkipTxTimingValidation -> AllChains $ BlockHeight 2
-            OldTargetGuard -> AllChains $ BlockHeight 0
-            SkipFeatureFlagValidation -> AllChains $ BlockHeight 0
-            ModuleNameFix -> AllChains $ BlockHeight 2
-            ModuleNameFix2 -> AllChains $ BlockHeight 2
-            OldDAGuard -> AllChains $ BlockHeight 13
-            PactEvents -> AllChains $ BlockHeight 40
-            SPVBridge -> AllChains $ BlockHeight 50
-            Pact4Coin3 -> AllChains $ BlockHeight 80
-            EnforceKeysetFormats -> AllChains $ BlockHeight 100
-            Pact420 -> AllChains $ BlockHeight 90
-            CheckTxHash -> AllChains $ BlockHeight 110
-            Chainweb213Pact -> AllChains $ BlockHeight 95
-            Chainweb214Pact -> AllChains $ BlockHeight 115
-            Chainweb215Pact -> AllChains $ BlockHeight 165
-            Pact44NewTrans -> AllChains $ BlockHeight 0
-            Chainweb216Pact -> AllChains $ BlockHeight 215
-            Chainweb217Pact -> AllChains $ BlockHeight 470
-            Chainweb218Pact -> AllChains $ BlockHeight 500
->>>>>>> 2e66f7f5
+            SlowEpoch -> AllChains $ ForkAtBlockHeight $ BlockHeight 0
+            Vuln797Fix -> AllChains $ ForkAtBlockHeight $ BlockHeight 0
+            CoinV2 -> onChains $ [(unsafeChainId 0, ForkAtBlockHeight $ BlockHeight 3)] <> [(unsafeChainId i, ForkAtBlockHeight $ BlockHeight 4) | i <- [1..19]]
+            PactBackCompat_v16 -> AllChains $ ForkAtBlockHeight $ BlockHeight 0
+            SkipTxTimingValidation -> AllChains $ ForkAtBlockHeight $ BlockHeight 2
+            OldTargetGuard -> AllChains $ ForkAtBlockHeight $ BlockHeight 0
+            SkipFeatureFlagValidation -> AllChains $ ForkAtBlockHeight $ BlockHeight 0
+            ModuleNameFix -> AllChains $ ForkAtBlockHeight $ BlockHeight 2
+            ModuleNameFix2 -> AllChains $ ForkAtBlockHeight $ BlockHeight 2
+            OldDAGuard -> AllChains $ ForkAtBlockHeight $ BlockHeight 13
+            PactEvents -> AllChains $ ForkAtBlockHeight $ BlockHeight 40
+            SPVBridge -> AllChains $ ForkAtBlockHeight $ BlockHeight 50
+            Pact4Coin3 -> AllChains $ ForkAtBlockHeight $ BlockHeight 80
+            EnforceKeysetFormats -> AllChains $ ForkAtBlockHeight $ BlockHeight 100
+            Pact420 -> AllChains $ ForkAtBlockHeight $ BlockHeight 90
+            CheckTxHash -> AllChains $ ForkAtBlockHeight $ BlockHeight 110
+            Chainweb213Pact -> AllChains $ ForkAtBlockHeight $ BlockHeight 95
+            Chainweb214Pact -> AllChains $ ForkAtBlockHeight $ BlockHeight 115
+            Chainweb215Pact -> AllChains $ ForkAtBlockHeight $ BlockHeight 165
+            Pact44NewTrans -> AllChains $ ForkAtBlockHeight $ BlockHeight 0
+            Chainweb216Pact -> AllChains $ ForkAtBlockHeight $ BlockHeight 215
+            Chainweb217Pact -> AllChains $ ForkAtBlockHeight $ BlockHeight 470
+            Chainweb218Pact -> AllChains $ ForkAtBlockHeight $ BlockHeight 500
 
     , _versionUpgrades = foldr (chainZip HM.union) (AllChains mempty)
         [ forkUpgrades devnet
