{-# language LambdaCase #-}
{-# language NumericUnderscores #-}
{-# language OverloadedStrings #-}
{-# language PatternSynonyms #-}
{-# language QuasiQuotes #-}
{-# language ViewPatterns #-}

module Chainweb.Version.Development(devnet, pattern Development) where

import qualified Data.HashMap.Strict as HM

import Chainweb.BlockCreationTime
import Chainweb.BlockHeight
import Chainweb.ChainId
import Chainweb.Difficulty
import Chainweb.Graph
import Chainweb.Time
import Chainweb.Utils
import Chainweb.Utils.Rule
import Chainweb.Version

import qualified Chainweb.BlockHeader.Genesis.Development0Payload as DN0
import qualified Chainweb.BlockHeader.Genesis.Development1to9Payload as DNN
import qualified Chainweb.BlockHeader.Genesis.Development10to19Payload as DNKAD
import qualified Chainweb.Pact.Transactions.DevelopmentTransactions as Devnet
import qualified Chainweb.Pact.Transactions.CoinV3Transactions as CoinV3
import qualified Chainweb.Pact.Transactions.CoinV4Transactions as CoinV4
import qualified Chainweb.Pact.Transactions.CoinV5Transactions as CoinV5
import qualified Chainweb.Pact.Transactions.MainnetKADTransactions as MNKAD

to20ChainsDevelopment :: BlockHeight
to20ChainsDevelopment = 12

pattern Development :: ChainwebVersion
pattern Development <- ((== devnet) -> True) where
    Development = devnet

devnet :: ChainwebVersion
devnet = ChainwebVersion
    { _versionCode = ChainwebVersionCode 0x00000001
    , _versionName = ChainwebVersionName "development"

    , _versionForks = tabulateHashMap $ \case
            SlowEpoch -> AllChains $ ForkAtBlockHeight 0
            Vuln797Fix -> AllChains $ ForkAtBlockHeight 0
            CoinV2 -> AllChains $ ForkAtBlockHeight 1
            PactBackCompat_v16 -> AllChains $ ForkAtBlockHeight 0
            ModuleNameFix -> AllChains $ ForkAtBlockHeight 0
            SkipTxTimingValidation -> AllChains $ ForkAtBlockHeight 0
            OldTargetGuard -> AllChains $ ForkAtBlockHeight 0
            SkipFeatureFlagValidation -> AllChains $ ForkAtBlockHeight 0
            ModuleNameFix2 -> AllChains $ ForkAtBlockHeight 0
            OldDAGuard -> AllChains $ ForkAtBlockHeight 1
            PactEvents -> AllChains $ ForkAtBlockHeight 1
            SPVBridge -> AllChains $ ForkAtBlockHeight 1
<<<<<<< HEAD
            Pact4Coin3 -> AllChains $ ForkAtBlockHeight 13
            EnforceKeysetFormats -> AllChains $ ForkAtBlockHeight 1
            Pact420 -> AllChains $ ForkAtBlockHeight 1
            CheckTxHash -> AllChains $ ForkAtBlockHeight 1
            Chainweb213Pact -> AllChains $ ForkAtBlockHeight 13
            Chainweb214Pact -> AllChains $ ForkAtBlockHeight 14
            Chainweb215Pact -> AllChains $ ForkAtBlockHeight 15
            Pact44NewTrans -> AllChains $ ForkAtBlockHeight 1
            Chainweb216Pact -> AllChains $ ForkAtBlockHeight 16
            Chainweb217Pact -> AllChains $ ForkAtBlockHeight 16
            Chainweb218Pact -> AllChains $ ForkAtBlockHeight 16
=======
            Pact4Coin3 -> AllChains $ ForkAtBlockHeight 14
            EnforceKeysetFormats -> AllChains $ ForkAtBlockHeight 1
            Pact420 -> AllChains $ ForkAtBlockHeight 1
            CheckTxHash -> AllChains $ ForkAtBlockHeight 1
            Chainweb213Pact -> AllChains $ ForkAtBlockHeight 15
            Chainweb214Pact -> AllChains $ ForkAtBlockHeight 15
            Chainweb215Pact -> AllChains $ ForkAtBlockHeight 16
            Pact44NewTrans -> AllChains $ ForkAtBlockHeight 1
            Chainweb216Pact -> AllChains $ ForkAtBlockHeight 17
            Chainweb217Pact -> AllChains $ ForkAtBlockHeight 17
            Chainweb218Pact -> AllChains $ ForkAtBlockHeight 17
>>>>>>> 63c09220

    , _versionUpgrades = foldr (chainZip HM.union) (AllChains mempty)
        [ forkUpgrades devnet
            [ (CoinV2, onChains [(unsafeChainId i, upgrade Devnet.transactions) | i <- [0..9]])
            , (Pact4Coin3, AllChains (Upgrade CoinV3.transactions True))
            , (Chainweb214Pact, AllChains (Upgrade CoinV4.transactions True))
            , (Chainweb215Pact, AllChains (Upgrade CoinV5.transactions True))
            ]
        , onChains [(unsafeChainId 0, HM.singleton to20ChainsDevelopment (upgrade MNKAD.transactions))]
        ]

    , _versionGraphs =
        (to20ChainsDevelopment, twentyChainGraph) `Above`
        End petersonChainGraph

    , _versionBlockRate = BlockRate 30_000_000
    , _versionWindow = WindowWidth 120
    , _versionHeaderBaseSizeBytes = 318 - 110
    , _versionBootstraps = []
    , _versionGenesis = VersionGenesis
        { _genesisBlockTarget = onChains $ concat
            [ [(unsafeChainId i, HashTarget $ maxBound `div` 100_000) | i <- [0..9]]
            , [(unsafeChainId i, HashTarget 0x0000088f99632cadf39b0db7655be62cb7dbc84ebbd9a90e5b5756d3e7d9196c) | i <- [10..19]]
            ]
        , _genesisTime = AllChains $ BlockCreationTime [timeMicrosQQ| 2019-07-17T18:28:37.613832 |]
        , _genesisBlockPayload = onChains $ concat
            [ [(unsafeChainId 0, DN0.payloadBlock)]
            , [(unsafeChainId i, DNN.payloadBlock) | i <- [1..9]]
            , [(unsafeChainId i, DNKAD.payloadBlock) | i <- [10..19]]
            ]
        }

    , _versionMaxBlockGasLimit = End (Just 180_000)
    , _versionCheats = VersionCheats
        { _disablePow = False
        , _fakeFirstEpochStart = True
        , _disablePact = False
        }
    , _versionDefaults = VersionDefaults
        { _disablePeerValidation = True
        , _disableMempoolSync = False
        }
    }<|MERGE_RESOLUTION|>--- conflicted
+++ resolved
@@ -53,19 +53,6 @@
             OldDAGuard -> AllChains $ ForkAtBlockHeight 1
             PactEvents -> AllChains $ ForkAtBlockHeight 1
             SPVBridge -> AllChains $ ForkAtBlockHeight 1
-<<<<<<< HEAD
-            Pact4Coin3 -> AllChains $ ForkAtBlockHeight 13
-            EnforceKeysetFormats -> AllChains $ ForkAtBlockHeight 1
-            Pact420 -> AllChains $ ForkAtBlockHeight 1
-            CheckTxHash -> AllChains $ ForkAtBlockHeight 1
-            Chainweb213Pact -> AllChains $ ForkAtBlockHeight 13
-            Chainweb214Pact -> AllChains $ ForkAtBlockHeight 14
-            Chainweb215Pact -> AllChains $ ForkAtBlockHeight 15
-            Pact44NewTrans -> AllChains $ ForkAtBlockHeight 1
-            Chainweb216Pact -> AllChains $ ForkAtBlockHeight 16
-            Chainweb217Pact -> AllChains $ ForkAtBlockHeight 16
-            Chainweb218Pact -> AllChains $ ForkAtBlockHeight 16
-=======
             Pact4Coin3 -> AllChains $ ForkAtBlockHeight 14
             EnforceKeysetFormats -> AllChains $ ForkAtBlockHeight 1
             Pact420 -> AllChains $ ForkAtBlockHeight 1
@@ -77,7 +64,6 @@
             Chainweb216Pact -> AllChains $ ForkAtBlockHeight 17
             Chainweb217Pact -> AllChains $ ForkAtBlockHeight 17
             Chainweb218Pact -> AllChains $ ForkAtBlockHeight 17
->>>>>>> 63c09220
 
     , _versionUpgrades = foldr (chainZip HM.union) (AllChains mempty)
         [ forkUpgrades devnet
