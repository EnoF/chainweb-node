{-# LANGUAGE BangPatterns #-}
{-# LANGUAGE DataKinds #-}
{-# LANGUAGE DeriveAnyClass #-}
{-# LANGUAGE DeriveGeneric #-}
{-# LANGUAGE DerivingStrategies #-}
{-# LANGUAGE ExistentialQuantification #-}
{-# LANGUAGE FlexibleContexts #-}
{-# LANGUAGE KindSignatures #-}
{-# LANGUAGE LambdaCase #-}
{-# LANGUAGE OverloadedStrings #-}
{-# LANGUAGE RankNTypes #-}
{-# LANGUAGE ScopedTypeVariables #-}
{-# LANGUAGE TemplateHaskell #-}
{-# LANGUAGE TypeApplications #-}
{-# LANGUAGE TypeFamilies #-}

-- |
-- Module: Chainweb.CutDB
-- Copyright: Copyright © 2018 Kadena LLC.
-- License: MIT
-- Maintainer: Lars Kuhtz <lars@kadena.io>
-- Stability: experimental
--
-- TODO
--
module Chainweb.CutDB
(
-- * CutConfig
  CutDbConfig(..)
, LimitConfig(..)
, cutDbConfigInitialCut
, cutDbConfigInitialCutFile
, cutDbConfigBufferSize
, cutDbConfigLogLevel
, cutDbConfigTelemetryLevel
, cutDbConfigUseOrigin
<<<<<<< HEAD
, cutDbConfigRateLimitCachePolicy
, cutDbConfigRateLimitPolicy
=======
, cutDbConfigInitialHeightLimit
>>>>>>> 3f3be455
, cutDbFetchTimeout
, defaultCutDbConfig
, farAheadThreshold

-- * Cut Hashes Table
, cutHashesTable

-- * CutDb
, CutDb
, cutDbWebBlockHeaderDb
, cutDbWebBlockHeaderStore
, cutDbBlockHeaderDb
, cutDbPayloadCas
, cutDbPayloadStore
, cutDbStore
, member
, cut
, _cut
, _cutStm
, cutStm
, awaitNewCut
, awaitNewCutByChainId
, cutStream
, addCutHashes
, withCutDb
, startCutDb
, stopCutDb
, cutDbQueueSize
, blockStream
, blockDiffStream
, cutStreamToHeaderStream
, cutStreamToHeaderDiffStream

-- * Some CutDb
, CutDbT(..)
, SomeCutDb(..)
, someCutDbVal
) where

import Control.Applicative
import Control.Concurrent.Async
import Control.Concurrent.STM.TVar
import qualified Control.Concurrent.TokenLimiter as TokenLimiter
import Control.Exception
import Control.Lens hiding ((:>))
import Control.Monad hiding (join)
import Control.Monad.Catch (throwM)
import Control.Monad.IO.Class
import Control.Monad.Morph
import Control.Monad.STM

import Data.Aeson
import Data.CAS.HashMap
import Data.Foldable
import Data.Function
import Data.Functor.Of
import qualified Data.HashMap.Strict as HM
import qualified Data.HashSet as HS
import Data.LogMessage
import Data.Maybe
import Data.Monoid
import Data.Ord
import Data.Reflection hiding (int)
import qualified Data.Text as T
import Data.These
import Data.Tuple.Strict
import qualified Data.Vector as V

import GHC.Generics hiding (to)

import Numeric.Natural

import Prelude hiding (lookup)

import qualified Streaming.Prelude as S

import qualified System.Clock as Clock
import System.LogLevel
import System.Timeout

-- internal modules

import Chainweb.BlockHash
import Chainweb.BlockHeader
import Chainweb.BlockHeaderDB
import Chainweb.ChainId
import Chainweb.Cut
import Chainweb.Cut.CutHashes
import Chainweb.CutDB.Types
import Chainweb.Graph
import Chainweb.HostAddress
import Chainweb.Payload.PayloadStore
import Chainweb.Sync.WebBlockHeaderStore
import Chainweb.TreeDB
import Chainweb.Utils hiding (Codec, check)
import qualified Chainweb.Utils.TokenLimiting as Limiter
import Chainweb.Version
import Chainweb.WebBlockHeaderDB

import Data.CAS
import Data.CAS.RocksDB
import Data.PQueue
import Data.Singletons

import P2P.Peer
import P2P.TaskQueue

import Utils.Logging.Trace

-- -------------------------------------------------------------------------- --
-- Cut DB Configuration

data LimitConfig = LimitConfig
    { maxBucketTokens :: {-# UNPACK #-} !Int
    , initialBucketTokens :: {-# UNPACK #-} !Int
    , bucketRefillTokensPerSecond :: {-# UNPACK #-} !Int
    , badSenderPenaltySecs :: {-# UNPACK #-} !Int }
    deriving stock (Eq, Ord, Show, Generic)
    deriving anyclass (ToJSON, FromJSON)

data CutDbConfig = CutDbConfig
    { _cutDbConfigInitialCut :: !Cut
    , _cutDbConfigInitialCutFile :: !(Maybe FilePath)
    , _cutDbConfigBufferSize :: !Natural
    , _cutDbConfigLogLevel :: !LogLevel
    , _cutDbConfigTelemetryLevel :: !LogLevel
    , _cutDbConfigUseOrigin :: !Bool
    , _cutDbFetchTimeout :: !Int
<<<<<<< HEAD
    , _cutDbConfigRateLimitCachePolicy :: Limiter.TokenLimitCachePolicy
    , _cutDbConfigRateLimitPolicy :: LimitConfig
=======
    , _cutDbConfigInitialHeightLimit :: !(Maybe BlockHeight)
>>>>>>> 3f3be455
    }
    deriving (Eq, Show, Generic)

makeLenses ''CutDbConfig

-- TODO Make this fully configurable.
defaultCutDbConfig :: ChainwebVersion -> Int -> LimitConfig -> CutDbConfig
defaultCutDbConfig v ft rlPolicy = CutDbConfig
    { _cutDbConfigInitialCut = genesisCut v
    , _cutDbConfigInitialCutFile = Nothing
    , _cutDbConfigBufferSize = (order g ^ (2 :: Int)) * diameter g
    , _cutDbConfigLogLevel = Warn
    , _cutDbConfigTelemetryLevel = Warn
    , _cutDbConfigUseOrigin = True
    , _cutDbFetchTimeout = ft
<<<<<<< HEAD
    , _cutDbConfigRateLimitCachePolicy = Limiter.TokenLimitCachePolicy exptime
    , _cutDbConfigRateLimitPolicy = rlPolicy
=======
    , _cutDbConfigInitialHeightLimit = Nothing
>>>>>>> 3f3be455
    }
  where
    g = _chainGraph v
    exptime = Clock.TimeSpec { Clock.sec = 10 * 60, Clock.nsec = 0 }

-- | We ignore cuts that are two far ahead of the current best cut that we have.
-- There are two reasons for this:
--
-- 1. It limits the effect of a DOS attack where an attack sends large fake cuts
--    that would consume a lot of resources before we notice that the cut was
--    fake.
--
-- 2. It helps a node catching up with the overall consensus of the network by
--    doing the catchup via several moderately fixed size steps instead of one
--    giant step. The latter would consume an unlimited amount of resources,
--    possibly leading to resource exhaustion on the local system. Also if the
--    node is restarted during the catch-up process it resumes from the
--    intermediate steps instead of starting all over again.
--
-- For the latter to work it is important that the local node only pulls cuts
-- that are at most 'forAheadThreshold' blocks in the ahead. Otherwise the
-- pulled blocks would be immediately rejected by the cut processing pipeline
-- 'processCuts' below in the module and the node would never be able to join
-- the consensus of the network.
--
-- NOTE: THIS NUMBER MUST BE STRICTLY LARGER THAN THE RESPECTIVE LIMIT IN
-- 'CutDB.Sync'
--
farAheadThreshold :: Int
farAheadThreshold = 2000

-- -------------------------------------------------------------------------- --
-- CutHashes Table

cutHashesTable :: RocksDb -> RocksDbCas CutHashes
cutHashesTable rdb = newCas rdb valueCodec keyCodec ["CutHashes"]
  where
    keyCodec = Codec
        (\(a,b,c) -> runPut $ encodeBlockHeightBe a >> encodeBlockWeightBe b >> encodeCutId c)
        (runGet $ (,,) <$> decodeBlockHeightBe <*> decodeBlockWeightBe <*> decodeCutId)
    valueCodec = Codec encodeToByteString decodeStrictOrThrow'

cutDbPayloadCas :: Getter (CutDb cas) (PayloadDb cas)
cutDbPayloadCas = to $ _webBlockPayloadStoreCas . _cutDbPayloadStore
{-# INLINE cutDbPayloadCas #-}

cutDbPayloadStore :: Getter (CutDb cas) (WebBlockPayloadStore cas)
cutDbPayloadStore = to _cutDbPayloadStore
{-# INLINE cutDbPayloadStore #-}

cutDbStore :: Getter (CutDb cas) (RocksDbCas CutHashes)
cutDbStore = to _cutDbStore
{-# INLINE cutDbStore #-}

-- We export the 'WebBlockHeaderDb' read-only
--
cutDbWebBlockHeaderDb :: Getter (CutDb cas) WebBlockHeaderDb
cutDbWebBlockHeaderDb = to $ _webBlockHeaderStoreCas . _cutDbHeaderStore
{-# INLINE cutDbWebBlockHeaderDb #-}

cutDbWebBlockHeaderStore :: Getter (CutDb cas) WebBlockHeaderStore
cutDbWebBlockHeaderStore = to _cutDbHeaderStore
{-# INLINE cutDbWebBlockHeaderStore #-}

-- | Access the blockerheaderdb via the cutdb for a given chain id
--
cutDbBlockHeaderDb :: HasChainId cid => cid -> Fold (CutDb cas) BlockHeaderDb
cutDbBlockHeaderDb cid = cutDbWebBlockHeaderDb . ixg (_chainId cid)

-- | Get the current 'Cut', which represent the latest chainweb state.
--
-- This the main API method of chainweb-consensus.
--
_cut :: CutDb cas -> IO Cut
_cut = readTVarIO . _cutDbCut
{-# INLINE _cut #-}

-- | Get the current 'Cut', which represent the latest chainweb state.
--
-- This the main API method of chainweb-consensus.
--
cut :: Getter (CutDb cas) (IO Cut)
cut = to _cut

addCutHashes :: CutDb cas -> CutHashes -> IO ()
addCutHashes db ch = do
    traverse checkLimit (_cutOrigin ch) >>= \case
        Just False -> return ()
        _ -> pQueueInsertLimit (_cutDbQueue db) (_cutDbQueueSize db) $ Down ch
  where
    checkLimit = checkRateLimit (_cutDbLogFunction db) (_cutDbRateLimiter db)

-- | An 'STM' version of '_cut'.
--
-- @_cut db@ is generally more efficient than as @atomically (_cut db)@.
--
_cutStm :: CutDb cas -> STM Cut
_cutStm = readTVar . _cutDbCut

-- | An 'STM' version of 'cut'.
--
-- @_cut db@ is generally more efficient than as @atomically (_cut db)@.
--
cutStm :: Getter (CutDb cas) (STM Cut)
cutStm = to _cutStm

-- | A common idiom to spin while waiting for a guaranteed new `Cut`, different
-- from the given one.
--
awaitNewCut :: CutDb cas -> Cut -> IO Cut
awaitNewCut cdb c = atomically $ do
    c' <- _cutStm cdb
    when (c' == c) retry
    return c'

-- | As in `awaitNewCut`, but only updates when the specified `ChainId` has
-- grown.
--
awaitNewCutByChainId :: CutDb cas -> ChainId -> Cut -> IO Cut
awaitNewCutByChainId cdb cid c = atomically $ do
    c' <- _cutStm cdb
    let !b0 = HM.lookup cid $ _cutMap c
        !b1 = HM.lookup cid $ _cutMap c'
    when (b1 == b0) retry
    return c'

member :: CutDb cas -> ChainId -> BlockHash -> IO Bool
member db cid h = do
    th <- maxEntry chainDb
    lookup chainDb h >>= \case
        Nothing -> return False
        Just lh -> do
            fh <- forkEntry chainDb th lh
            return $! fh == lh
  where
    chainDb = db ^?! cutDbWebBlockHeaderDb . ixg cid

cutDbQueueSize :: CutDb cas -> IO Natural
cutDbQueueSize = pQueueSize . _cutDbQueue

withCutDb
    :: PayloadCas cas
    => CutDbConfig
    -> LogFunction
    -> WebBlockHeaderStore
    -> WebBlockPayloadStore cas
    -> RocksDbCas CutHashes
    -> (CutDb cas -> IO a)
    -> IO a
withCutDb config logfun headerStore payloadStore cutHashesStore act
    = withRL $ \limiter ->
      bracket
        (startCutDb config logfun headerStore payloadStore cutHashesStore limiter
                    penaltySecs)
        stopCutDb
        act
  where
    cachePolicy = _cutDbConfigRateLimitCachePolicy config
    limitPolicy = _cutDbConfigRateLimitPolicy config
    limitConfig = TokenLimiter.defaultLimitConfig
                      { TokenLimiter.maxBucketTokens = maxBucketTokens limitPolicy
                      , TokenLimiter.initialBucketTokens = initialBucketTokens limitPolicy
                      , TokenLimiter.bucketRefillTokensPerSecond =
                            bucketRefillTokensPerSecond limitPolicy
                      }
    penaltySecs = badSenderPenaltySecs limitPolicy

    withRL = Limiter.withTokenLimitMap logfun "CutDB rate limiter" cachePolicy
                                       limitConfig

-- | Start a CutDB. This loads the initial cut from the database (falling back
-- to the configured initial cut loading fails) and starts the cut validation
-- pipeline.
--
-- TODO: Instead of falling back to the configured initial cut, which usually is
-- the genesis cut, we could instead try to walk back in history until we find a
-- cut that succeed to load.
--
startCutDb
    :: PayloadCas cas
    => CutDbConfig
    -> LogFunction
    -> WebBlockHeaderStore
    -> WebBlockPayloadStore cas
    -> RocksDbCas CutHashes
    -> Limiter.TokenLimitMap T.Text
    -> Int
    -> IO (CutDb cas)
startCutDb config logfun headerStore payloadStore cutHashesStore limiter
           penaltySeconds = mask_ $ do
    logg Debug "obtain initial cut"
    cutVar <- newTVarIO =<< initialCut
    c <- readTVarIO cutVar
    logg Info $ "got initial cut: " <> sshow c
    queue <- newEmptyPQueue
    cutAsync <- asyncWithUnmask $ \u -> u $ processor queue cutVar
    logg Info "CutDB started"
    return $! CutDb
        { _cutDbCut = cutVar
        , _cutDbQueue = queue
        , _cutDbAsync = cutAsync
        , _cutDbLogFunction = logfun
        , _cutDbHeaderStore = headerStore
        , _cutDbPayloadStore = payloadStore
        , _cutDbQueueSize = _cutDbConfigBufferSize config
        , _cutDbStore = cutHashesStore
        , _cutDbRateLimiter = limiter
        }
  where
    logg = logfun @T.Text
    wbhdb = _webBlockHeaderStoreCas headerStore

    refillRate :: Int
    refillRate = Limiter.bucketRefillTokensPerSecond $
                 Limiter.getLimitPolicy limiter

    penaltyTokens :: Int
    penaltyTokens = refillRate * penaltySeconds

    penaltyMsg :: PeerInfo -> T.Text
    penaltyMsg pinfo = T.concat [ "Penalizing peer '"
                                , shortPeerInfo pinfo
                                , "': bad / unverifiable cut." ]

    penalizeSender :: CutHashes -> IO ()
    penalizeSender ch = do
        let mbS = _cutOrigin ch
        case mbS of
            Nothing -> return ()
            Just s -> when (penaltyTokens > 0) $ do
                logfun Warn $ penaltyMsg s
                void $ Limiter.penalize penaltyTokens (peerInfoToText s) limiter

    processor :: PQueue (Down CutHashes) -> TVar Cut -> IO ()
    processor queue cutVar = runForever logfun "CutDB" $
        processCuts config logfun headerStore payloadStore cutHashesStore queue
                    cutVar (checkRateLimit logfun limiter) penalizeSender

    -- TODO: The following code doesn't perform any validation of the cut.
    -- 'joinIntoHeavier_' may stil be slow on large dbs. Eventually, we should
    -- support different levels of validation:
    --
    -- 1. nothing
    -- 2. braiding
    -- 3. exitence of dependencies
    -- 4. full validation
    --
    initialCut = withTableIter (_getRocksDbCas cutHashesStore) $ \it -> do
        tableIterLast it
        go it
      where
        -- TODO: should we limit the search to a certain number of attempts
        -- or iterate in increasinly larger steps?
        go it = tableIterValue it >>= \case
            Nothing -> do
                logg Debug "using intial cut from cut db configuration"
                return $! _cutDbConfigInitialCut config
            Just ch -> try (lookupCutHashes wbhdb ch) >>= \case
                Left (e@(TreeDbKeyNotFound _) :: TreeDbException BlockHeaderDb) -> do
                    logfun @T.Text Warn
                        $ "Unable to load cut at height " <>  sshow (_cutHashesHeight ch)
                        <> " from database."
                        <> " Error: " <> sshow e <> "."
                        <> " The database might be corrupted. Falling back to previous cut."
                    tableIterPrev it
                    go it
                Left e -> throwM e
                Right hm -> do
                    hm' <- case _cutDbConfigInitialHeightLimit config of
                        Nothing -> return hm
                        Just h -> limitCutHeaders wbhdb h hm
                    logg Debug $ "joining intial cut from cut db configuration with cut that was loaded from the database " <> sshow hm'
                    joinIntoHeavier_
                        (_webBlockHeaderStoreCas headerStore)
                        hm'
                        (_cutMap $ _cutDbConfigInitialCut config)

-- | Stop the cut validation pipeline.
--
stopCutDb :: CutDb cas -> IO ()
stopCutDb db = cancel (_cutDbAsync db)

-- | Lookup the BlockHeaders for a CutHashes structure. Throws an exception if
-- the lookup for some BlockHash in the input CutHashes.
--
lookupCutHashes
    :: WebBlockHeaderDb
    -> CutHashes
    -> IO (HM.HashMap ChainId BlockHeader)
lookupCutHashes wbhdb hs = do
    flip itraverse (_cutHashes hs) $ \cid (_, h) -> do
        give wbhdb $ lookupWebBlockHeaderDb cid h

-- | This is at the heart of 'Chainweb' POW: Deciding the current "longest" cut
-- among the incoming candiates.
--
-- Going forward this should probably be the main scheduler for most operations,
-- in particular it should drive (or least preempt) synchronzations of block
-- headers on indiviual chains.
--
-- After initialization, this function is the only writer to the 'TVar Cut' that
-- stores the longest cut.
--
processCuts
    :: PayloadCas cas
    => CutDbConfig
    -> LogFunction
    -> WebBlockHeaderStore
    -> WebBlockPayloadStore cas
    -> RocksDbCas CutHashes
    -> PQueue (Down CutHashes)
    -> TVar Cut
    -> (PeerInfo -> IO Bool)   -- ^ reputation filter. Returns 'False' when a
                               -- peer is rate-limited or penalized.
    -> (CutHashes -> IO ())    -- ^ called when a received cut is bad; either
                               -- because it fails validation or because the
                               -- cut prerequisites are unavailable. Used to
                               -- e.g. penalize the sender.
                               --
                               -- TODO: will eventually need an argument
                               -- ValidationFailureReason
    -> IO ()
processCuts conf logFun headerStore payloadStore cutHashesStore queue cutVar
            repFilter onFailedCut
    = queueToStream
    & S.chain (\c -> loggc Debug c $ "start processing")
    & filterOut [isVeryOld, farAhead, isOld, isCurrent, badRep]
    & S.chain (\c -> loggc Debug c $ "fetch all prerequisites")
    & S.mapM (cutHashesToBlockHeaderMap conf logFun headerStore payloadStore)
    & S.chain (either
        (\c -> do loggc Warn (fst c) "failed to get prerequisites for some blocks"
                  onFailedCut (snd c))
        (\c -> loggc Debug c "got all prerequisites")
        )
    & S.concat
        -- ignore left values for now

    -- using S.scanM would be slightly more efficient (one pointer dereference)
    -- by keeping the value of cutVar in memory. We use the S.mapM variant with
    -- an redundant 'readTVarIO' because it is eaiser to read.
    & S.mapM_ (\newCut -> do
        curCut <- readTVarIO cutVar
        !resultCut <- trace logFun "Chainweb.CutDB.processCuts._joinIntoHeavier" () 1
            $ joinIntoHeavier_ hdrStore (_cutMap curCut) newCut
        casInsert cutHashesStore (cutToCutHashes Nothing resultCut)
        atomically $ writeTVar cutVar resultCut
        loggc Info resultCut "published cut"
        )
  where
    loggc :: HasCutId c => LogLevel -> c -> T.Text -> IO ()
    loggc l c msg = logFun @T.Text l $  "cut " <> cutIdToTextShort (_cutId c) <> ": " <> msg

    hdrStore = _webBlockHeaderStoreCas headerStore

    graph = _chainGraph headerStore

    threshold :: Int
    threshold = int $ 2 * diameter graph * order graph

    queueToStream = do
        Down a <- liftIO (pQueueRemove queue)
        S.yield a
        queueToStream

    -- FIXME: this is problematic. We should drop these before they are
    -- added to the queue, to prevent the queue becoming stale.
    farAhead x = do
        !h <- _cutHeight <$> readTVarIO cutVar
        let r = (int (_cutHashesHeight x) - farAheadThreshold) >= int h
        when r $ loggc Debug x
            $ "skip far ahead cut. Current height: " <> sshow h
            <> ", got: " <> sshow (_cutHashesHeight x)
        return r

    -- This could be problematic if there is a very lighweight fork that is far
    -- ahead
    --
    isVeryOld x = do
        !h <- _cutHeight <$> readTVarIO cutVar
        let r = int (_cutHashesHeight x) <= (int h - threshold)
        when r $ loggc Debug x "skip very old cut"
        return r

    -- This should be based on weight
    --
    isOld x = do
        curHashes <- cutToCutHashes Nothing <$> readTVarIO cutVar
        let r = all (>= (0 :: Int)) $ (HM.unionWith (-) `on` (fmap (int . fst) . _cutHashes)) curHashes x
        when r $ loggc Debug x "skip old cut"
        return r

    isCurrent x = do
        curHashes <- cutToCutHashes Nothing <$> readTVarIO cutVar
        let r = _cutHashes curHashes == _cutHashes x
        when r $ loggc Debug x "skip current cut"
        return r

    badRep x = maybe (return False) (fmap not . repFilter) $ _cutOrigin x

    filterOut fs = S.filterM (\c -> not <$> anyM fs c)

    anyM [] _ = return False
    anyM (f:fs) c = do b <- f c
                       if b then return True else anyM fs c

-- | Stream of most recent cuts. This stream does not generally include the full
-- history of cuts. When no cuts are demanded from the stream or new cuts are
-- produced faster than they are consumed from the stream, the stream skips over
-- cuts and always returns the latest cut in the db.
--
cutStream :: MonadIO m => CutDb cas -> S.Stream (Of Cut) m r
cutStream db = liftIO (_cut db) >>= \c -> S.yield c >> go c
  where
    go cur = do
        new <- liftIO $ atomically $ do
            c' <- _cutStm db
            check (c' /= cur)
            return c'
        S.yield new
        go new

-- | Given a stream of cuts, produce a stream of all blocks included in those
-- cuts. Blocks of the same chain are sorted by block height.
--
cutStreamToHeaderStream
    :: forall m cas r
    . MonadIO m
    => CutDb cas
    -> S.Stream (Of Cut) m r
    -> S.Stream (Of BlockHeader) m r
cutStreamToHeaderStream db s = S.for (go Nothing s) $ \(T2 p n) ->
    S.foldrT
        (\(cid, a, b) x -> void $ S.mergeOn uniqueBlockNumber x (branch cid a b))
        (S.each $ zipCuts p n)
  where
    go :: Maybe Cut -> S.Stream (Of Cut) m r -> S.Stream (Of (T2 Cut Cut)) m r
    go c st = lift (S.next st) >>= \case
        Left r -> return r
        Right (x, t) -> case c of
            Nothing -> go (Just x) t
            Just a -> S.yield (T2 a x) >> go (Just x) t

    branch :: ChainId -> BlockHeader -> BlockHeader -> S.Stream (Of BlockHeader) m ()
    branch cid p n = hoist liftIO $ getBranch
        (db ^?! cutDbBlockHeaderDb cid)
        (HS.singleton $ LowerBound $ _blockHash p)
        (HS.singleton $ UpperBound $ _blockHash n)

-- | Given a stream of cuts, produce a stream of all blocks included in those
-- cuts. Blocks of the same chain are sorted by block height.
--
cutStreamToHeaderDiffStream
    :: forall m cas r
    . MonadIO m
    => CutDb cas
    -> S.Stream (Of Cut) m r
    -> S.Stream (Of (Either BlockHeader BlockHeader)) m r
cutStreamToHeaderDiffStream db s = S.for (cutUpdates Nothing s) $ \(T2 p n) ->
    S.foldrT
        (\(cid, a, b) x -> void $ S.mergeOn toOrd x (branch cid a b))
        (S.each $ zipCuts p n)
  where
    cutUpdates :: Maybe Cut -> S.Stream (Of Cut) m r -> S.Stream (Of (T2 Cut Cut)) m r
    cutUpdates c st = lift (S.next st) >>= \case
        Left r -> return r
        Right (x, t) -> case c of
            Nothing -> cutUpdates (Just x) t
            Just a -> S.yield (T2 a x) >> cutUpdates (Just x) t

    branch :: ChainId -> BlockHeader -> BlockHeader -> S.Stream (Of (Either BlockHeader BlockHeader)) m ()
    branch cid p n = hoist liftIO
        $ branchDiff_ (db ^?! cutDbBlockHeaderDb cid) p n
        & these2Either
        & void

    these2Either = flip S.for $ \case
        This a -> S.each [Left a]
        That a -> S.each [Right a]
        These a b -> S.each [Left a, Right b]

    toOrd :: Either BlockHeader BlockHeader -> Int
    toOrd (Right a) = int $ uniqueBlockNumber a
    toOrd (Left a) = 0 - int (uniqueBlockNumber a)

-- | Assign each block a unique number that respects the order of blocks in a
-- chain:
--
-- @chainId + blockHeight * graphOrder@
--
uniqueBlockNumber :: BlockHeader -> Natural
uniqueBlockNumber bh
    = chainIdInt (_chainId bh) + (int $ _blockHeight bh) * (order $ _chainGraph bh)

blockStream :: MonadIO m => CutDb cas -> S.Stream (Of BlockHeader) m r
blockStream db = cutStreamToHeaderStream db $ cutStream db

blockDiffStream :: MonadIO m => CutDb cas -> S.Stream (Of (Either BlockHeader BlockHeader)) m r
blockDiffStream db = cutStreamToHeaderDiffStream db $ cutStream db

cutHashesToBlockHeaderMap
    :: PayloadCas cas
    => CutDbConfig
    -> LogFunction
    -> WebBlockHeaderStore
    -> WebBlockPayloadStore cas
    -> CutHashes
    -> IO (Either (HM.HashMap ChainId BlockHash, CutHashes)
                  (HM.HashMap ChainId BlockHeader))
        -- ^ The 'Left' value holds missing hashes, the 'Right' value holds
        -- a 'Cut'.
cutHashesToBlockHeaderMap conf logfun headerStore payloadStore hs =
    timeout (_cutDbFetchTimeout conf) go >>= \case
        Nothing -> do
            logfun Warn
                $ "Timeout while processing cut "
                    <> (cutIdToTextShort $ _cutId hs)
                    <> " at height " <> sshow (_cutHashesHeight hs)
                    <> maybe " from unknown origin" (\p -> " from origin " <> toText p) origin
            return $! Left (mempty, hs)
        Just x -> return $! x
  where
    go :: IO (Either (HM.HashMap ChainId BlockHash, CutHashes)
                     (HM.HashMap ChainId BlockHeader))
    go = trace logfun "Chainweb.CutDB.cutHashesToBlockHeaderMap"
               (_cutId hs) 1 $ do
        plds <- emptyCas
        casInsertBatch plds $ V.fromList $ HM.elems $ _cutHashesPayloads hs

        hdrs <- emptyCas
        casInsertBatch hdrs $ V.fromList $ HM.elems $ _cutHashesHeaders hs

        (headers :> missing) <- S.each (HM.toList $ _cutHashes hs)
            & S.map (fmap snd)
            & S.mapM (tryGetBlockHeader hdrs plds)
            & S.partitionEithers
            & S.fold_ (\(!x) (cid, h) -> HM.insert cid h x) mempty id
            & S.fold (\(!x) (cid, h) -> HM.insert cid h x) mempty id
        if null missing
            then return $! Right headers
            else return $! Left (missing, hs)

    origin = _cutOrigin hs
    priority = Priority (- int (_cutHashesHeight hs))

    tryGetBlockHeader hdrs plds cv@(cid, _) =
        (Right <$> mapM (getBlockHeader headerStore payloadStore hdrs plds cid priority origin) cv)
            `catch` \case
                (TreeDbKeyNotFound{} :: TreeDbException BlockHeaderDb) ->
                    return $! Left cv
                e -> throwM e

-- -------------------------------------------------------------------------- --
-- Some CutDB

-- | 'CutDb' with type level 'ChainwebVersion'
--
newtype CutDbT cas (v :: ChainwebVersionT) = CutDbT (CutDb cas)
    deriving (Generic)

data SomeCutDb cas = forall v . KnownChainwebVersionSymbol v => SomeCutDb (CutDbT cas v)

someCutDbVal :: ChainwebVersion -> CutDb cas -> SomeCutDb cas
someCutDbVal (FromSing (SChainwebVersion :: Sing v)) db = SomeCutDb $ CutDbT @_ @v db

-- -------------------------------------------------------------------------- --
-- Rate Limiting Check

checkRateLimit :: LogFunction -> Limiter.TokenLimitMap T.Text -> PeerInfo -> IO Bool
checkRateLimit logfun limiter pinfo = do
    b <- Limiter.tryDebit 1 (peerInfoToText pinfo) limiter
    when (not b) $ logfun Info (dropMsg pinfo)
    return b

-- -------------------------------------------------------------------------- --
-- Misc

peerInfoToText :: PeerInfo -> T.Text
peerInfoToText = hostnameToText . _hostAddressHost . _peerAddr

dropMsg :: PeerInfo -> T.Text
dropMsg pinfo = T.concat
    [ "Dropping cut from peer '"
    , shortPeerInfo pinfo
    , "': rate limited / penalized."
    ]
<|MERGE_RESOLUTION|>--- conflicted
+++ resolved
@@ -34,12 +34,9 @@
 , cutDbConfigLogLevel
 , cutDbConfigTelemetryLevel
 , cutDbConfigUseOrigin
-<<<<<<< HEAD
 , cutDbConfigRateLimitCachePolicy
 , cutDbConfigRateLimitPolicy
-=======
 , cutDbConfigInitialHeightLimit
->>>>>>> 3f3be455
 , cutDbFetchTimeout
 , defaultCutDbConfig
 , farAheadThreshold
@@ -168,12 +165,9 @@
     , _cutDbConfigTelemetryLevel :: !LogLevel
     , _cutDbConfigUseOrigin :: !Bool
     , _cutDbFetchTimeout :: !Int
-<<<<<<< HEAD
     , _cutDbConfigRateLimitCachePolicy :: Limiter.TokenLimitCachePolicy
     , _cutDbConfigRateLimitPolicy :: LimitConfig
-=======
     , _cutDbConfigInitialHeightLimit :: !(Maybe BlockHeight)
->>>>>>> 3f3be455
     }
     deriving (Eq, Show, Generic)
 
@@ -189,12 +183,9 @@
     , _cutDbConfigTelemetryLevel = Warn
     , _cutDbConfigUseOrigin = True
     , _cutDbFetchTimeout = ft
-<<<<<<< HEAD
     , _cutDbConfigRateLimitCachePolicy = Limiter.TokenLimitCachePolicy exptime
     , _cutDbConfigRateLimitPolicy = rlPolicy
-=======
     , _cutDbConfigInitialHeightLimit = Nothing
->>>>>>> 3f3be455
     }
   where
     g = _chainGraph v
