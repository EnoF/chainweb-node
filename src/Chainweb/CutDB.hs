{-# LANGUAGE BangPatterns #-}
{-# LANGUAGE DataKinds #-}
{-# LANGUAGE DeriveAnyClass #-}
{-# LANGUAGE DeriveGeneric #-}
{-# LANGUAGE DerivingStrategies #-}
{-# LANGUAGE ExistentialQuantification #-}
{-# LANGUAGE FlexibleContexts #-}
{-# LANGUAGE FlexibleInstances #-}
<<<<<<< HEAD
=======
{-# LANGUAGE GADTs #-}
{-# LANGUAGE GeneralizedNewtypeDeriving #-}
>>>>>>> 18600eae
{-# LANGUAGE LambdaCase #-}
{-# LANGUAGE OverloadedStrings #-}
{-# LANGUAGE RankNTypes #-}
{-# LANGUAGE ScopedTypeVariables #-}
{-# LANGUAGE StandaloneDeriving #-}
{-# LANGUAGE TemplateHaskell #-}
{-# LANGUAGE TypeApplications #-}
{-# LANGUAGE TypeFamilies #-}
{-# LANGUAGE UndecidableInstances #-}

-- |
-- Module: Chainweb.CutDB
-- Copyright: Copyright © 2018 Kadena LLC.
-- License: MIT
-- Maintainer: Lars Kuhtz <lars@kadena.io>
-- Stability: experimental
--
-- TODO
--
module Chainweb.CutDB
(
-- * CutConfig
  CutDbParams(..)
, cutDbParamsInitialCut
, cutDbParamsInitialCutFile
, cutDbParamsBufferSize
, cutDbParamsLogLevel
, cutDbParamsTelemetryLevel
, cutDbParamsUseOrigin
, cutDbParamsInitialHeightLimit
, cutDbParamsFetchTimeout
, defaultCutDbParams
, farAheadThreshold

-- * Cut Hashes Table
, cutHashesTable

-- * CutDb
, CutDb
, cutDbWebBlockHeaderDb
, cutDbBlockHeaderDb
, cutDbPayloadCas
, cutDbPactService
, cut
, _cut
, _cutStm
, cutStm
, awaitNewCut
, awaitNewCutByChainId
, awaitNewCutByChainIdStm
, cutStream
, addCutHashes
, withCutDb
, startCutDb
, stopCutDb
, cutDbQueueSize
, blockStream
, blockDiffStream
, cutStreamToHeaderStream
, cutStreamToHeaderDiffStream

-- * Membership Queries
, member
, memberOfHeader
, memberOfM

-- * Some CutDb
, CutDbT(..)
, SomeCutDb(..)
, someCutDbVal

-- * Queue Statistics
, QueueStats(..)
, getQueueStats
) where

import Control.Applicative
import Control.Concurrent.Async
import Control.Concurrent.STM.TVar
import Control.DeepSeq
import Control.Exception
import Control.Lens hiding ((:>))
import Control.Monad hiding (join)
import Control.Monad.Catch (throwM)
import Control.Monad.IO.Class
import Control.Monad.Morph
import Control.Monad.STM

<<<<<<< HEAD
import Data.Bifunctor
=======
import Data.Aeson (ToJSON)
>>>>>>> 18600eae
import Data.CAS.HashMap
import Data.Foldable
import Data.Function
import Data.Functor.Of
import qualified Data.HashMap.Strict as HM
import qualified Data.HashSet as HS
import Data.LogMessage
import Data.Maybe
import Data.Monoid
import Data.Ord
import qualified Data.Text as T
import Data.These
import Data.Tuple.Strict
import qualified Data.Vector as V

import GHC.Generics hiding (to)

import Numeric.Natural

import Prelude hiding (lookup)

import qualified Streaming.Prelude as S

import System.LogLevel
import System.Timeout

-- internal modules

import Chainweb.BlockHash
import Chainweb.BlockHeader
import Chainweb.BlockHeight
import Chainweb.BlockWeight
import Chainweb.BlockHeaderDB
import Chainweb.ChainId
import Chainweb.Cut
import Chainweb.Cut.CutHashes
import Chainweb.Graph
import Chainweb.Payload.PayloadStore
import Chainweb.Sync.WebBlockHeaderStore
import Chainweb.TreeDB
import Chainweb.Utils hiding (Codec, check)
import Chainweb.Version
import Chainweb.WebBlockHeaderDB
import Chainweb.WebPactExecutionService

import Data.CAS
import Data.CAS.RocksDB
import Data.PQueue

import qualified Data.TaskMap as TM
import P2P.TaskQueue

import Utils.Logging.Trace

-- -------------------------------------------------------------------------- --
-- Cut DB Configuration

data CutDbParams = CutDbParams
    { _cutDbParamsInitialCut :: !Cut
    , _cutDbParamsInitialCutFile :: !(Maybe FilePath)
    , _cutDbParamsBufferSize :: !Natural
    , _cutDbParamsLogLevel :: !LogLevel
    , _cutDbParamsTelemetryLevel :: !LogLevel
    , _cutDbParamsUseOrigin :: !Bool
    , _cutDbParamsFetchTimeout :: !Int
    , _cutDbParamsInitialHeightLimit :: !(Maybe BlockHeight)
    }
    deriving (Show, Eq, Ord, Generic)

makeLenses ''CutDbParams

defaultCutDbParams :: ChainwebVersion -> Int -> CutDbParams
defaultCutDbParams v ft = CutDbParams
    { _cutDbParamsInitialCut = genesisCut v
    , _cutDbParamsInitialCutFile = Nothing
    , _cutDbParamsBufferSize = (order g ^ (2 :: Int)) * diameter g
    , _cutDbParamsLogLevel = Warn
    , _cutDbParamsTelemetryLevel = Warn
    , _cutDbParamsUseOrigin = True
    , _cutDbParamsFetchTimeout = ft
    , _cutDbParamsInitialHeightLimit = Nothing
    }
  where
    g = _chainGraph (v, maxBound @BlockHeight)

-- | We ignore cuts that are two far ahead of the current best cut that we have.
-- There are two reasons for this:
--
-- 1. It limits the effect of a DOS attack where an attack sends large fake cuts
--    that would consume a lot of resources before we notice that the cut was
--    fake.
--
-- 2. It helps a node catching up with the overall consensus of the network by
--    doing the catchup via several moderately fixed size steps instead of one
--    giant step. The latter would consume an unlimited amount of resources,
--    possibly leading to resource exhaustion on the local system. Also if the
--    node is restarted during the catch-up process it resumes from the
--    intermediate steps instead of starting all over again.
--
-- For the latter to work it is important that the local node only pulls cuts
-- that are at most 'forAheadThreshold' blocks in the ahead. Otherwise the
-- pulled blocks would be immediately rejected by the cut processing pipeline
-- 'processCuts' below in the module and the node would never be able to join
-- the consensus of the network.
--
-- NOTE: THIS NUMBER MUST BE STRICTLY LARGER THAN THE RESPECTIVE LIMIT IN
-- 'CutDB.Sync'
--
farAheadThreshold :: Int
farAheadThreshold = 2000

-- -------------------------------------------------------------------------- --
-- CutHashes Table

cutHashesTable :: RocksDb -> RocksDbCas CutHashes
cutHashesTable rdb = newCas rdb valueCodec keyCodec ["CutHashes"]
  where
    keyCodec = Codec
        (\(a,b,c) -> runPut $ encodeBlockHeightBe a >> encodeBlockWeightBe b >> encodeCutId c)
        (runGet $ (,,) <$> decodeBlockHeightBe <*> decodeBlockWeightBe <*> decodeCutId)
    valueCodec = Codec encodeToByteString decodeStrictOrThrow'

-- -------------------------------------------------------------------------- --
-- Cut DB

-- | This is a singleton DB that contains the latest chainweb cut as only entry.
--
data CutDb cas = CutDb
    { _cutDbCut :: !(TVar Cut)
    , _cutDbQueue :: !(PQueue (Down CutHashes))
    , _cutDbAsync :: !(Async ())
    , _cutDbLogFunction :: !LogFunction
    , _cutDbHeaderStore :: !WebBlockHeaderStore
    , _cutDbPayloadStore :: !(WebBlockPayloadStore cas)
    , _cutDbQueueSize :: !Natural
    , _cutDbStore :: !(RocksDbCas CutHashes)
    }

instance HasChainGraph (CutDb cas, BlockHeight) where
    _chainGraph = _chainGraph . first _cutDbHeaderStore
    {-# INLINE _chainGraph #-}

instance HasChainwebVersion (CutDb cas) where
    _chainwebVersion = _chainwebVersion . _cutDbHeaderStore
    {-# INLINE _chainwebVersion #-}

cutDbPayloadCas :: Getter (CutDb cas) (PayloadDb cas)
cutDbPayloadCas = to $ _webBlockPayloadStoreCas . _cutDbPayloadStore
{-# INLINE cutDbPayloadCas #-}

cutDbPactService :: Getter (CutDb cas) WebPactExecutionService
cutDbPactService = to $ _webBlockPayloadStorePact . _cutDbPayloadStore
{-# INLINE cutDbPactService #-}

cutDbPayloadStore :: Getter (CutDb cas) (WebBlockPayloadStore cas)
cutDbPayloadStore = to _cutDbPayloadStore
{-# INLINE cutDbPayloadStore #-}

-- We export the 'WebBlockHeaderDb' read-only
--
cutDbWebBlockHeaderDb :: Getter (CutDb cas) WebBlockHeaderDb
cutDbWebBlockHeaderDb = to $ _webBlockHeaderStoreCas . _cutDbHeaderStore
{-# INLINE cutDbWebBlockHeaderDb #-}

cutDbWebBlockHeaderStore :: Getter (CutDb cas) WebBlockHeaderStore
cutDbWebBlockHeaderStore = to _cutDbHeaderStore
{-# INLINE cutDbWebBlockHeaderStore #-}

-- | Access the blockerheaderdb via the cutdb for a given chain id
--
cutDbBlockHeaderDb :: HasChainId cid => cid -> Fold (CutDb cas) BlockHeaderDb
cutDbBlockHeaderDb cid = cutDbWebBlockHeaderDb . ixg (_chainId cid)

-- | Get the current 'Cut', which represent the latest chainweb state.
--
-- This the main API method of chainweb-consensus.
--
_cut :: CutDb cas -> IO Cut
_cut = readTVarIO . _cutDbCut
{-# INLINE _cut #-}

-- | Get the current 'Cut', which represent the latest chainweb state.
--
-- This the main API method of chainweb-consensus.
--
cut :: Getter (CutDb cas) (IO Cut)
cut = to _cut

addCutHashes :: CutDb cas -> CutHashes -> IO ()
addCutHashes db = pQueueInsertLimit (_cutDbQueue db) (_cutDbQueueSize db) . Down

-- | An 'STM' version of '_cut'.
--
-- @_cut db@ is generally more efficient than as @atomically (_cut db)@.
--
_cutStm :: CutDb cas -> STM Cut
_cutStm = readTVar . _cutDbCut

-- | An 'STM' version of 'cut'.
--
-- @_cut db@ is generally more efficient than as @atomically (_cut db)@.
--
cutStm :: Getter (CutDb cas) (STM Cut)
cutStm = to _cutStm

-- | A common idiom to spin while waiting for a guaranteed new `Cut`, different
-- from the given one.
--
awaitNewCut :: CutDb cas -> Cut -> IO Cut
awaitNewCut cdb c = atomically $ do
    c' <- _cutStm cdb
    when (c' == c) retry
    return c'

-- | As in `awaitNewCut`, but only updates when the specified `ChainId` has
-- grown.
--
awaitNewCutByChainId :: CutDb cas -> ChainId -> Cut -> IO Cut
awaitNewCutByChainId cdb cid c = atomically $ awaitNewCutByChainIdStm cdb cid c
{-# INLINE awaitNewCutByChainId #-}

-- | As in `awaitNewCut`, but only updates when the specified `ChainId` has
-- grown.
--
awaitNewCutByChainIdStm :: CutDb cas -> ChainId -> Cut -> STM Cut
awaitNewCutByChainIdStm cdb cid c = do
    c' <- _cutStm cdb
    let !b0 = HM.lookup cid $ _cutMap c
        !b1 = HM.lookup cid $ _cutMap c'
    when (b1 == b0) retry
    return c'

cutDbQueueSize :: CutDb cas -> IO Natural
cutDbQueueSize = pQueueSize . _cutDbQueue

withCutDb
    :: PayloadCas cas
    => CutDbParams
    -> LogFunction
    -> WebBlockHeaderStore
    -> WebBlockPayloadStore cas
    -> RocksDbCas CutHashes
    -> (forall cas' . PayloadCasLookup cas' => CutDb cas' -> IO a)
    -> IO a
withCutDb config logfun headerStore payloadStore cutHashesStore
    = bracket
        (startCutDb config logfun headerStore payloadStore cutHashesStore)
        stopCutDb

-- | Start a CutDB. This loads the initial cut from the database (falling back
-- to the configured initial cut loading fails) and starts the cut validation
-- pipeline.
--
-- If possible use 'withCutDb' instead of this function. This function exposes
-- the type of the the payload store via the 'cas' parameter. 'withCutDb'
-- provides a 'CutDB' that abstracts over the cas type and only exposes a
-- read-only version of the payload store.
--
startCutDb
    :: PayloadCas cas
    => CutDbParams
    -> LogFunction
    -> WebBlockHeaderStore
    -> WebBlockPayloadStore cas
    -> RocksDbCas CutHashes
    -> IO (CutDb cas)
startCutDb config logfun headerStore payloadStore cutHashesStore = mask_ $ do
    logg Debug "obtain initial cut"
    cutVar <- newTVarIO =<< initialCut
    c <- readTVarIO cutVar
    logg Info $ "got initial cut: " <> sshow c
    queue <- newEmptyPQueue
    cutAsync <- asyncWithUnmask $ \u -> u $ processor queue cutVar
    logg Info "CutDB started"
    return $! CutDb
        { _cutDbCut = cutVar
        , _cutDbQueue = queue
        , _cutDbAsync = cutAsync
        , _cutDbLogFunction = logfun
        , _cutDbHeaderStore = headerStore
        , _cutDbPayloadStore = payloadStore
        , _cutDbQueueSize = _cutDbParamsBufferSize config
        , _cutDbStore = cutHashesStore
        }
  where
    logg = logfun @T.Text
    wbhdb = _webBlockHeaderStoreCas headerStore
    v = _chainwebVersion headerStore

    processor :: PQueue (Down CutHashes) -> TVar Cut -> IO ()
    processor queue cutVar = runForever logfun "CutDB" $
        processCuts config logfun headerStore payloadStore cutHashesStore queue cutVar

    -- TODO: The following code doesn't perform any validation of the cut.
    -- 'joinIntoHeavier_' may stil be slow on large dbs. Eventually, we should
    -- support different levels of validation:
    --
    -- 1. nothing
    -- 2. braiding
    -- 3. exitence of dependencies
    -- 4. full validation
    --
    initialCut = withTableIter (_getRocksDbCas cutHashesStore) $ \it -> do
        tableIterLast it
        go it
      where
        -- TODO: should we limit the search to a certain number of attempts
        -- or iterate in increasinly larger steps?
        go it = tableIterValue it >>= \case
            Nothing -> do
                logg Debug "using intial cut from cut db configuration"
                return $! _cutDbParamsInitialCut config
            Just ch -> try (lookupCutHashes wbhdb ch) >>= \case
                Left (e@(TreeDbKeyNotFound _) :: TreeDbException BlockHeaderDb) -> do
                    logfun @T.Text Warn
                        $ "Unable to load cut at height " <>  sshow (_cutHashesHeight ch)
                        <> " from database."
                        <> " Error: " <> sshow e <> "."
                        <> " The database might be corrupted. Falling back to previous cut."
                    tableIterPrev it
                    go it
                Left e -> throwM e
                Right hm -> unsafeMkCut v
                    <$> case _cutDbParamsInitialHeightLimit config of
                        Nothing -> return hm
                        Just h -> limitCutHeaders wbhdb h hm
                            -- FIXME: this requires that the pact db is deleted because it
                            -- interfers with rewind limit. As a fix temporarily disable
                            -- rewind limit during initialization.

-- | Stop the cut validation pipeline.
--
stopCutDb :: CutDb cas -> IO ()
stopCutDb db = cancel (_cutDbAsync db)

-- | Lookup the BlockHeaders for a CutHashes structure. Throws an exception if
-- the lookup for some BlockHash in the input CutHashes.
--
lookupCutHashes
    :: WebBlockHeaderDb
    -> CutHashes
    -> IO (HM.HashMap ChainId BlockHeader)
lookupCutHashes wbhdb hs =
    flip itraverse (_cutHashes hs) $ \cid (_, h) ->
        lookupWebBlockHeaderDb wbhdb cid h

-- | This is at the heart of 'Chainweb' POW: Deciding the current "longest" cut
-- among the incoming candiates.
--
-- Going forward this should probably be the main scheduler for most operations,
-- in particular it should drive (or least preempt) synchronzations of block
-- headers on indiviual chains.
--
-- After initialization, this function is the only writer to the 'TVar Cut' that
-- stores the longest cut.
--
processCuts
    :: PayloadCas cas
    => CutDbParams
    -> LogFunction
    -> WebBlockHeaderStore
    -> WebBlockPayloadStore cas
    -> RocksDbCas CutHashes
    -> PQueue (Down CutHashes)
    -> TVar Cut
    -> IO ()
processCuts conf logFun headerStore payloadStore cutHashesStore queue cutVar = queueToStream
    & S.chain (\c -> loggc Debug c "start processing")
    & S.filterM (fmap not . isVeryOld)
    & S.filterM (fmap not . farAhead)
    & S.filterM (fmap not . isOld)
    & S.filterM (fmap not . isCurrent)
    & S.chain (\c -> loggc Debug c "fetch all prerequesites")
    & S.mapM (cutHashesToBlockHeaderMap conf logFun headerStore payloadStore)
    & S.chain (either
        (\(T2 hsid c) -> loggc Warn hsid $ "failed to get prerequesites for some blocks. Missing: " <> encodeToText c)
        (\c -> loggc Debug c "got all prerequesites")
        )
    & S.concat
        -- ignore left values for now

    -- using S.scanM would be slightly more efficient (one pointer dereference)
    -- by keeping the value of cutVar in memory. We use the S.mapM variant with
    -- an redundant 'readTVarIO' because it is eaiser to read.
    & S.mapM_ (\newCut -> do
        curCut <- readTVarIO cutVar
        !resultCut <- trace logFun "Chainweb.CutDB.processCuts._joinIntoHeavier" () 1
            $ joinIntoHeavier_ hdrStore (_cutMap curCut) newCut
        casInsert cutHashesStore (cutToCutHashes Nothing resultCut)
        atomically $ writeTVar cutVar resultCut
        loggc Info resultCut "published cut"
        )
  where
    loggc :: HasCutId c => LogLevel -> c -> T.Text -> IO ()
    loggc l c msg = logFun @T.Text l $  "cut " <> cutIdToTextShort (_cutId c) <> ": " <> msg

    hdrStore = _webBlockHeaderStoreCas headerStore


    -- TODO base this of the mean block height of the current cut height
    threshold :: Cut -> Int
    threshold c = int $ 2 * diameter graph * order graph
      where
        graph = chainwebVersionGraph_ headerStore (meanChainHeight c)

    queueToStream = do
        Down a <- liftIO (pQueueRemove queue)
        S.yield a
        queueToStream

    -- FIXME: this is problematic. We should drop these before they are
    -- added to the queue, to prevent the queue becoming stale.
    farAhead x = do
        !h <- _cutHeight <$> readTVarIO cutVar
        let r = (int (_cutHashesHeight x) - farAheadThreshold) >= int h
        when r $ loggc Debug x
            $ "skip far ahead cut. Current height: " <> sshow h
            <> ", got: " <> sshow (_cutHashesHeight x)
        return r

    -- This could be problematic if there is a very lightweight fork that is far
    -- ahead
    --
    isVeryOld x = do
        cur <- readTVarIO cutVar
        let r = int (_cutHashesHeight x) <= (int (_cutHeight cur) - threshold cur)
        when r $ loggc Debug x "skip very old cut"
        return r

    -- This should be based on weight
    --
    isOld x = do
        curHashes <- cutToCutHashes Nothing <$> readTVarIO cutVar
        let r = all (>= (0 :: Int)) $ (HM.unionWith (-) `on` (fmap (int . fst) . _cutHashes)) curHashes x
        when r $ loggc Debug x "skip old cut"
        return r

    isCurrent x = do
        curHashes <- cutToCutHashes Nothing <$> readTVarIO cutVar
        let r = _cutHashes curHashes == _cutHashes x
        when r $ loggc Debug x "skip current cut"
        return r

-- | Stream of most recent cuts. This stream does not generally include the full
-- history of cuts. When no cuts are demanded from the stream or new cuts are
-- produced faster than they are consumed from the stream, the stream skips over
-- cuts and always returns the latest cut in the db.
--
cutStream :: MonadIO m => CutDb cas -> S.Stream (Of Cut) m r
cutStream db = liftIO (_cut db) >>= \c -> S.yield c >> go c
  where
    go cur = do
        new <- liftIO $ atomically $ do
            c' <- _cutStm db
            check (c' /= cur)
            return c'
        S.yield new
        go new

-- | Given a stream of cuts, produce a stream of all blocks included in those
-- cuts. Blocks of the same chain are sorted by block height.
--
cutStreamToHeaderStream
    :: forall m cas r
    . MonadIO m
    => CutDb cas
    -> S.Stream (Of Cut) m r
    -> S.Stream (Of BlockHeader) m r
cutStreamToHeaderStream db s = S.for (go Nothing s) $ \(T2 p n) ->
    S.foldrT
        (\(cid, a, b) x -> void $ S.mergeOn uniqueBlockNumber x (branch cid a b))
        (S.each $ zipCuts p n)
  where
    go :: Maybe Cut -> S.Stream (Of Cut) m r -> S.Stream (Of (T2 Cut Cut)) m r
    go c st = lift (S.next st) >>= \case
        Left r -> return r
        Right (x, t) -> case c of
            Nothing -> go (Just x) t
            Just a -> S.yield (T2 a x) >> go (Just x) t

    branch :: ChainId -> BlockHeader -> BlockHeader -> S.Stream (Of BlockHeader) m ()
    branch cid p n = hoist liftIO $ getBranch
        (db ^?! cutDbBlockHeaderDb cid)
        (HS.singleton $ LowerBound $ _blockHash p)
        (HS.singleton $ UpperBound $ _blockHash n)

-- | Given a stream of cuts, produce a stream of all blocks included in those
-- cuts. Blocks of the same chain are sorted by block height.
--
cutStreamToHeaderDiffStream
    :: forall m cas r
    . MonadIO m
    => CutDb cas
    -> S.Stream (Of Cut) m r
    -> S.Stream (Of (Either BlockHeader BlockHeader)) m r
cutStreamToHeaderDiffStream db s = S.for (cutUpdates Nothing s) $ \(T2 p n) ->
    S.foldrT
        (\(cid, a, b) x -> void $ S.mergeOn toOrd x (branch cid a b))
        (S.each $ zipCuts p n)
  where
    cutUpdates :: Maybe Cut -> S.Stream (Of Cut) m r -> S.Stream (Of (T2 Cut Cut)) m r
    cutUpdates c st = lift (S.next st) >>= \case
        Left r -> return r
        Right (x, t) -> case c of
            Nothing -> cutUpdates (Just x) t
            Just a -> S.yield (T2 a x) >> cutUpdates (Just x) t

    branch :: ChainId -> BlockHeader -> BlockHeader -> S.Stream (Of (Either BlockHeader BlockHeader)) m ()
    branch cid p n = hoist liftIO
        $ branchDiff_ (db ^?! cutDbBlockHeaderDb cid) p n
        & these2Either
        & void

    these2Either = flip S.for $ \case
        This a -> S.each [Left a]
        That a -> S.each [Right a]
        These a b -> S.each [Left a, Right b]

    toOrd :: Either BlockHeader BlockHeader -> Int
    toOrd (Right a) = int $ uniqueBlockNumber a
    toOrd (Left a) = negate $ int (uniqueBlockNumber a)

-- | Assign each block a unique number that respects the order of blocks in a
-- chain:
--
-- @chainId + blockHeight * graphOrder@
--
uniqueBlockNumber :: BlockHeader -> Natural
uniqueBlockNumber bh
    = chainIdInt (_chainId bh) + int (_blockHeight bh) * order (_chainGraph bh)

blockStream :: MonadIO m => CutDb cas -> S.Stream (Of BlockHeader) m r
blockStream db = cutStreamToHeaderStream db $ cutStream db

blockDiffStream :: MonadIO m => CutDb cas -> S.Stream (Of (Either BlockHeader BlockHeader)) m r
blockDiffStream db = cutStreamToHeaderDiffStream db $ cutStream db

cutHashesToBlockHeaderMap
    :: PayloadCas cas
    => CutDbParams
    -> LogFunction
    -> WebBlockHeaderStore
    -> WebBlockPayloadStore cas
    -> CutHashes
    -> IO (Either (T2 CutId (HM.HashMap ChainId BlockHash)) (HM.HashMap ChainId BlockHeader))
        -- ^ The 'Left' value holds missing hashes, the 'Right' value holds
        -- a 'Cut'.
cutHashesToBlockHeaderMap conf logfun headerStore payloadStore hs =
    timeout (_cutDbParamsFetchTimeout conf) go >>= \case
        Nothing -> do
            logfun Warn
                $ "Timeout while processing cut "
                    <> (cutIdToTextShort hsid)
                    <> " at height " <> sshow (_cutHashesHeight hs)
                    <> maybe " from unknown origin" (\p -> " from origin " <> toText p) origin
            return $! Left $! T2 hsid mempty
        Just x -> return $! x
  where
    hsid = _cutId hs
    go =
        trace logfun "Chainweb.CutDB.cutHashesToBlockHeaderMap" hsid 1 $ do
            plds <- emptyCas
            casInsertBatch plds $ V.fromList $ HM.elems $ _cutHashesPayloads hs

            hdrs <- emptyCas
            casInsertBatch hdrs $ V.fromList $ HM.elems $ _cutHashesHeaders hs

            (headers :> missing) <- S.each (HM.toList $ _cutHashes hs)
                & S.map (fmap snd)
                & S.mapM (tryGetBlockHeader hdrs plds)
                & S.partitionEithers
                & S.fold_ (\x (cid, h) -> HM.insert cid h x) mempty id
                & S.fold (\x (cid, h) -> HM.insert cid h x) mempty id
            if null missing
                then return (Right headers)
                else return $! Left $! T2 hsid missing

    origin = _cutOrigin hs
    priority = Priority (- int (_cutHashesHeight hs))

    tryGetBlockHeader hdrs plds cv@(cid, _) =
        (Right <$> mapM (getBlockHeader headerStore payloadStore hdrs plds cid priority origin) cv)
            `catch` \case
                (TreeDbKeyNotFound{} :: TreeDbException BlockHeaderDb) ->
                    return (Left cv)
                e -> throwM e

-- -------------------------------------------------------------------------- --
-- Membership Queries

memberOfHeader
    :: CutDb cas
    -> ChainId
    -> BlockHash
        -- ^ the block hash to look up (the member)
    -> BlockHeader
        -- ^ the context, i.e. the branch of the chain that contains the member
    -> IO Bool
memberOfHeader db cid h ctx = do
    lookup chainDb h >>= \case
        Nothing -> return False
        Just lh -> seekAncestor chainDb ctx (int $ _blockHeight lh) >>= \case
            Nothing -> return False
            Just x -> return $ _blockHash x == h
  where
    chainDb = db ^?! cutDbWebBlockHeaderDb . ixg cid

memberOfM
    :: CutDb cas
    -> ChainId
    -> BlockHash
        -- ^ the block hash to look up (the member)
    -> BlockHash
        -- ^ the context, i.e. the branch of the chain that contains the member
    -> IO Bool
memberOfM db cid h ctx = do
    th <- lookupM chainDb ctx
    memberOfHeader db cid h th
  where
    chainDb = db ^?! cutDbWebBlockHeaderDb . ixg cid

member :: CutDb cas -> ChainId -> BlockHash -> IO Bool
member db cid h = do
    th <- maxEntry chainDb
    memberOfHeader db cid h th
  where
    chainDb = db ^?! cutDbWebBlockHeaderDb . ixg cid

-- -------------------------------------------------------------------------- --
-- Some CutDB

-- | 'CutDb' with type level 'ChainwebVersion'
--
newtype CutDbT cas (v :: ChainwebVersionT) = CutDbT (CutDb cas)
    deriving (Generic)

data SomeCutDb cas = forall v . KnownChainwebVersionSymbol v => SomeCutDb (CutDbT cas v)

someCutDbVal :: ChainwebVersion -> CutDb cas -> SomeCutDb cas
someCutDbVal (FromSingChainwebVersion (SChainwebVersion :: Sing v)) db = SomeCutDb $ CutDbT @_ @v db

-- -------------------------------------------------------------------------- --
-- Queue Stats

data QueueStats = QueueStats
    { _queueStatsCutQueueSize :: !Natural
    , _queueStatsBlockHeaderQueueSize :: !Natural
    , _queueStatsBlockHeaderTaskMapSize :: !Natural
    , _queueStatsPayloadQueueSize :: !Natural
    , _queueStatsPayloadTaskMapSize :: !Natural
    }
    deriving (Show, Eq, Ord, Generic)
    deriving anyclass (NFData, ToJSON)

getQueueStats :: CutDb cas -> IO QueueStats
getQueueStats db = QueueStats
    <$> cutDbQueueSize db
    <*> pQueueSize (_webBlockHeaderStoreQueue $ view cutDbWebBlockHeaderStore db)
    <*> (int <$> TM.size (_webBlockHeaderStoreMemo $ view cutDbWebBlockHeaderStore db))
    <*> pQueueSize (_webBlockPayloadStoreQueue $ view cutDbPayloadStore db)
    <*> (int <$> TM.size (_webBlockPayloadStoreMemo $ view cutDbPayloadStore db))
<|MERGE_RESOLUTION|>--- conflicted
+++ resolved
@@ -6,11 +6,8 @@
 {-# LANGUAGE ExistentialQuantification #-}
 {-# LANGUAGE FlexibleContexts #-}
 {-# LANGUAGE FlexibleInstances #-}
-<<<<<<< HEAD
-=======
 {-# LANGUAGE GADTs #-}
 {-# LANGUAGE GeneralizedNewtypeDeriving #-}
->>>>>>> 18600eae
 {-# LANGUAGE LambdaCase #-}
 {-# LANGUAGE OverloadedStrings #-}
 {-# LANGUAGE RankNTypes #-}
@@ -99,11 +96,8 @@
 import Control.Monad.Morph
 import Control.Monad.STM
 
-<<<<<<< HEAD
 import Data.Bifunctor
-=======
 import Data.Aeson (ToJSON)
->>>>>>> 18600eae
 import Data.CAS.HashMap
 import Data.Foldable
 import Data.Function
