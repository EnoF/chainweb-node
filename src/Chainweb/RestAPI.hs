--- conflicted
+++ resolved
@@ -259,26 +259,12 @@
         <> someBlockHeaderDbServers v blocks
         <> Mempool.someMempoolServers v mempools
         <> someP2pServers v peers
-<<<<<<< HEAD
-=======
-        <> PactAPI.somePactServers v pacts
-        <> maybe mempty (Mining.someMiningServer v) mr
-        <> maybe mempty (someHeaderStreamServer v) (bool Nothing cuts hs)
-        <> maybe mempty (bool mempty (someRosettaServer v payloads concreteMs cutPeerDb concreteCr) r) cuts
->>>>>>> 3cdd1f20
-        -- TODO: not sure if passing the correct PeerDb here
-        -- TODO: simplify number of resources passing to rosetta
   where
     payloads = _chainwebServerPayloadDbs dbs
     blocks = _chainwebServerBlockHeaderDbs dbs
     cuts = _chainwebServerCutDb dbs
     peers = _chainwebServerPeerDbs dbs
     mempools = _chainwebServerMempools dbs
-<<<<<<< HEAD
-=======
-    concreteMs = map (second (_chainResMempool . snd)) pacts
-    concreteCr = map (second snd) pacts
->>>>>>> 3cdd1f20
     cutPeerDb = fromJuste $ lookup CutNetwork peers
 
 chainwebApplication
@@ -364,12 +350,16 @@
         <> PactAPI.somePactServers v pacts
         <> maybe mempty (Mining.someMiningServer v) mr
         <> maybe mempty (someHeaderStreamServer v) (bool Nothing cuts hs)
-        <> maybe mempty (bool mempty (someRosettaServer v concreteMs cutPeerDb) r) cuts
+        <> maybe mempty (bool mempty (someRosettaServer v payloads concreteMs cutPeerDb concreteCr) r) cuts
+            -- TODO: not sure if passing the correct PeerDb here
+            -- TODO: simplify number of resources passing to rosetta
   where
     cuts = _chainwebServerCutDb dbs
     peers = _chainwebServerPeerDbs dbs
     concreteMs = map (second (_chainResMempool . snd)) pacts
+    concreteCr = map (second snd) pacts
     cutPeerDb = fromJuste $ lookup CutNetwork peers
+    payloads = _chainwebServerPayloadDbs dbs
 
 localApiApplication
     :: Show t
