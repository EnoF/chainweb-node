--- conflicted
+++ resolved
@@ -34,10 +34,7 @@
 
 import Data.Aeson
 import Data.Function
-<<<<<<< HEAD
 import Data.Foldable
-=======
->>>>>>> c39ad55c
 import Data.Maybe
 import Data.Proxy
 import qualified Data.Text.IO as T
@@ -89,17 +86,10 @@
     Just e -> return e
   where
     run = runMaybeT $ do
-<<<<<<< HEAD
-        payload <- MaybeT $ casLookup
+        payload <- MaybeT $ tableLookup
             (_transactionDbBlockPayloads $ _transactionDb db)
             k
-        txs <- MaybeT $ casLookup
-=======
-        payload <- MaybeT $ liftIO $ tableLookup
-            (_transactionDbBlockPayloads $ _transactionDb db)
-            k
-        txs <- MaybeT $ liftIO $ tableLookup
->>>>>>> c39ad55c
+        txs <- MaybeT $ tableLookup
             (_transactionDbBlockTransactions $ _transactionDb db)
             (_blockPayloadTransactionsHash payload)
         return $ payloadData txs payload
@@ -112,25 +102,14 @@
     => PayloadBatchLimit
     -> PayloadDb tbl
     -> [BlockPayloadHash]
-<<<<<<< HEAD
     -> IO [PayloadData]
 payloadBatchHandler batchLimit db ks = do
-    payloads <- V.catMaybes
-        <$> casLookupBatch payloadsDb (V.fromList $ take (int batchLimit) ks)
-    txs <- V.zipWith (\a b -> payloadData <$> a <*> pure b)
-        <$> casLookupBatch txsDb (_blockPayloadTransactionsHash <$> payloads)
-        <*> pure payloads
-    return $ V.toList $ V.catMaybes txs
-=======
-    -> Handler [PayloadData]
-payloadBatchHandler batchLimit db ks = liftIO $ do
     payloads <- catMaybes
         <$> tableLookupBatch payloadsDb (take (int batchLimit) ks)
     txs <- zipWith (\a b -> payloadData <$> a <*> pure b)
         <$> tableLookupBatch txsDb (_blockPayloadTransactionsHash <$> payloads)
         <*> pure payloads
     return $ catMaybes txs
->>>>>>> c39ad55c
   where
     payloadsDb = _transactionDbBlockPayloads $ _transactionDb db
     txsDb = _transactionDbBlockTransactions $ _transactionDb db
@@ -144,15 +123,9 @@
     :: CanReadablePayloadCas tbl
     => PayloadDb tbl
     -> BlockPayloadHash
-<<<<<<< HEAD
     -> IO PayloadWithOutputs
-outputsHandler db k = casLookup db k >>= \case
+outputsHandler db k = tableLookup db k >>= \case
     Nothing -> throwM $ err404Msg $ object
-=======
-    -> Handler PayloadWithOutputs
-outputsHandler db k = liftIO (tableLookup db k) >>= \case
-    Nothing -> throwError $ err404Msg $ object
->>>>>>> c39ad55c
         [ "reason" .= ("key not found" :: String)
         , "key" .= k
         ]
@@ -166,42 +139,26 @@
     => PayloadBatchLimit
     -> PayloadDb tbl
     -> [BlockPayloadHash]
-<<<<<<< HEAD
     -> IO [PayloadWithOutputs]
 outputsBatchHandler batchLimit db ks =
-    fmap (V.toList . V.catMaybes)
-        $ casLookupBatch db
-        $ V.fromList
+    fmap catMaybes
+        $ tableLookupBatch db
         $ take (int batchLimit) ks
-=======
-    -> Handler [PayloadWithOutputs]
-outputsBatchHandler batchLimit db ks = liftIO
-    $ fmap catMaybes
-    $ tableLookupBatch db
-    $ take (int batchLimit) ks
->>>>>>> c39ad55c
 
 -- -------------------------------------------------------------------------- --
 -- Payload API Server
 
 payloadServer
-    :: forall tbl v c 
+    :: forall tbl v c
     . CanReadablePayloadCas tbl
     => PayloadBatchLimit
     -> PayloadDb' tbl v c
     -> Server (PayloadApi v c)
 payloadServer batchLimit (PayloadDb' db)
-<<<<<<< HEAD
-    = liftIO . payloadHandler @cas db
-    :<|> liftIO . outputsHandler @cas db
-    :<|> liftIO . payloadBatchHandler @cas batchLimit db
-    :<|> liftIO . outputsBatchHandler @cas batchLimit db
-=======
-    = payloadHandler @tbl db
-    :<|> outputsHandler @tbl db
-    :<|> payloadBatchHandler @tbl batchLimit db
-    :<|> outputsBatchHandler @tbl batchLimit db
->>>>>>> c39ad55c
+    = liftIO . payloadHandler @tbl db
+    :<|> liftIO . outputsHandler @tbl db
+    :<|> liftIO . payloadBatchHandler @tbl batchLimit db
+    :<|> liftIO . outputsBatchHandler @tbl batchLimit db
 
 -- -------------------------------------------------------------------------- --
 -- Application for a single PayloadDb
@@ -224,7 +181,7 @@
     -> IO ()
 payloadApiLayout _ = T.putStrLn $ layout (Proxy @(PayloadApi v c))
 
-newPayloadServer :: PayloadCasLookup cas => PayloadBatchLimit -> Route (PayloadDb cas -> Application)
+newPayloadServer :: CanReadablePayloadCas tbl => PayloadBatchLimit -> Route (PayloadDb tbl -> Application)
 newPayloadServer batchLimit = fold
     [ choice "batch" $
         terminus methodGet "application/json" $ \pdb req resp ->
