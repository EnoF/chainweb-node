{-# LANGUAGE BangPatterns #-}
{-# LANGUAGE DataKinds #-}
{-# LANGUAGE FlexibleContexts #-}
{-# LANGUAGE LambdaCase #-}
{-# LANGUAGE OverloadedStrings #-}
{-# LANGUAGE ScopedTypeVariables #-}
{-# LANGUAGE TypeFamilies #-}
{-# LANGUAGE TypeApplications #-}

-- |
-- Module: Chainweb.Rosetta.RestAPI.Server
-- Copyright: Copyright © 2018 - 2020 Kadena LLC.
-- License: MIT
-- Maintainer: Colin Woodbury <colin@kadena.io>
-- Stability: experimental
--
--
module Chainweb.Rosetta.RestAPI.Server
( someRosettaServer
) where

import Control.Error.Util
import Control.Monad
import Control.Monad.IO.Class
import Control.Monad.Trans.Class
import Control.Monad.Trans.Except
import Data.Aeson
import qualified Data.Aeson.KeyMap as KM
import Data.IORef
import Data.List (sort)
import Data.Proxy (Proxy(..))

import qualified Data.HashMap.Strict as HM
import qualified Data.Text as T
import qualified Data.Vector as V

import Pact.Types.Command
import Pact.Types.Util (fromText')

import Rosetta

import Servant.API
import Servant.Server

-- internal modules

import Chainweb.BlockHeader
import Chainweb.ChainId
import Chainweb.Cut (_cutMap)
import Chainweb.CutDB
import Chainweb.HostAddress
import Chainweb.Mempool.Mempool
import Chainweb.Pact.RestAPI.Server
import Chainweb.Payload.PayloadStore
import qualified Chainweb.RestAPI.NetworkID as ChainwebNetId
import Chainweb.RestAPI.Utils
import Chainweb.Rosetta.Internal
import Chainweb.Rosetta.RestAPI
import Chainweb.Rosetta.Utils
import Chainweb.Transaction (ChainwebTransaction)
import Chainweb.Utils
import Chainweb.Utils.Paging
import Chainweb.Version
import Chainweb.WebPactExecutionService

import P2P.Node.PeerDB
import P2P.Node.RestAPI.Server (peerGetHandler)
import P2P.Peer

---

rosettaServer
    :: forall tbl (v :: ChainwebVersionT)
    . CanReadablePayloadCas tbl
    => ChainwebVersion
    -> [(ChainId, PayloadDb tbl)]
    -> [(ChainId, MempoolBackend ChainwebTransaction)]
    -> PeerDb
    -> CutDb tbl
    -> [(ChainId, PactExecutionService)]
    -> Server (RosettaApi v)
rosettaServer v ps ms peerDb cutDb pacts =
    -- Account --
    accountBalanceH v cutDb pacts
    -- Blocks --
    :<|> blockTransactionH v cutDb ps pacts
    :<|> blockH v cutDb ps pacts
    -- Construction --
    :<|> constructionDeriveH v
    :<|> constructionPreprocessH v
    :<|> constructionMetadataH v cutDb pacts
    :<|> constructionPayloadsH v
    :<|> constructionParseH v
    :<|> constructionCombineH
    :<|> constructionHashH
    :<|> constructionSubmitH v ms
    -- Mempool --
    :<|> mempoolTransactionH v ms
    :<|> mempoolH v ms
    -- Network --
    :<|> networkListH v cutDb
    :<|> networkOptionsH v
    :<|> networkStatusH v cutDb peerDb

someRosettaServer
    :: CanReadablePayloadCas tbl
    => ChainwebVersion
    -> [(ChainId, PayloadDb tbl)]
    -> [(ChainId, MempoolBackend ChainwebTransaction)]
    -> PeerDb
    -> [(ChainId, PactExecutionService)]
    -> CutDb tbl
    -> SomeServer
someRosettaServer v@(FromSingChainwebVersion (SChainwebVersion :: Sing vT)) ps ms pdb pacts cdb =
    SomeServer (Proxy @(RosettaApi vT)) $ rosettaServer v ps ms pdb cdb pacts

--------------------------------------------------------------------------------
-- Account Handlers

accountBalanceH
    :: ChainwebVersion
    -> CutDb tbl
    -> [(ChainId, PactExecutionService)]
    -> AccountBalanceReq
    -> Handler AccountBalanceResp
accountBalanceH _ _ _ (AccountBalanceReq _ (AccountId _ (Just _) _) _) = throwRosetta RosettaSubAcctUnsupported
accountBalanceH v cutDb pacts (AccountBalanceReq net (AccountId acct _ _) pbid) =
  runExceptT work >>= either throwRosetta pure
  where
    acctBalResp bid bal = AccountBalanceResp
      { _accountBalanceResp_blockId = bid
      , _accountBalanceResp_balances = [ kdaToRosettaAmount bal ]
      , _accountBalanceResp_coins = Nothing
      , _accountBalanceResp_metadata = Nothing
      }

    work :: ExceptT RosettaFailure Handler AccountBalanceResp
    work = do
      cid <- hoistEither $ validateNetwork v net
      pact <- lookup cid pacts ?? RosettaInvalidChain
      bh <- findBlockHeaderInCurrFork cutDb cid
        (get _partialBlockId_index pbid) (get _partialBlockId_hash pbid)
      bal <- getHistoricalLookupBalance pact bh acct
      pure $ acctBalResp (blockId bh) bal
      where
        get _ Nothing = Nothing
        get f (Just b) = f b

--------------------------------------------------------------------------------
-- Block Handlers

blockH
    :: forall tbl
    . CanReadablePayloadCas tbl
    => ChainwebVersion
    -> CutDb tbl
    -> [(ChainId, PayloadDb tbl)]
    -> [(ChainId, PactExecutionService)]
    -> BlockReq
    -> Handler BlockResp
blockH v cutDb ps pacts (BlockReq net (PartialBlockId bheight bhash)) =
  runExceptT work >>= either throwRosetta pure
  where
    block :: BlockHeader -> [Transaction] -> Block
    block bh txs = Block
      { _block_blockId = blockId bh
      , _block_parentBlockId = parentBlockId bh
      , _block_timestamp = rosettaTimestamp bh
      , _block_transactions = txs
      , _block_metadata = Nothing
      }

    work :: ExceptT RosettaFailure Handler BlockResp
    work = do
      cid <- hoistEither $ validateNetwork v net
      pact <- lookup cid pacts ?? RosettaInvalidChain
      payloadDb <- lookup cid ps ?? RosettaInvalidChain
      bh <- findBlockHeaderInCurrFork cutDb cid bheight bhash
      (coinbase, txs) <- getBlockOutputs payloadDb bh
      logs <- getTxLogs pact bh
      trans <- matchLogs FullLogs bh logs coinbase txs
      pure $ BlockResp
        { _blockResp_block = Just $ block bh trans
        , _blockResp_otherTransactions = Nothing
        }

blockTransactionH
    :: forall tbl
    . CanReadablePayloadCas tbl
    => ChainwebVersion
    -> CutDb tbl
    -> [(ChainId, PayloadDb tbl)]
    -> [(ChainId, PactExecutionService)]
    -> BlockTransactionReq
    -> Handler BlockTransactionResp
blockTransactionH v cutDb ps pacts (BlockTransactionReq net bid t) =
  runExceptT work >>= either throwRosetta pure
  where
    BlockId bheight bhash = bid
    TransactionId rtid = t

    work :: ExceptT RosettaFailure Handler BlockTransactionResp
    work = do
      cid <- hoistEither $ validateNetwork v net
      pact <- lookup cid pacts ?? RosettaInvalidChain
      payloadDb <- lookup cid ps ?? RosettaInvalidChain
      bh <- findBlockHeaderInCurrFork cutDb cid (Just bheight) (Just bhash)
      rkTarget <- hush (fromText' rtid) ?? RosettaUnparsableTransactionId
      (coinbase, txs) <- getBlockOutputs payloadDb bh
      logs <- getTxLogs pact bh
      tran <- matchLogs (SingleLog rkTarget) bh logs coinbase txs

      pure $ BlockTransactionResp tran


--------------------------------------------------------------------------------
-- Construction Handlers
-- NOTE: all Construction API endpoints except /metadata and /submit must
-- operate in "offline" mode.

-- | Given an ED25519 Public Key, returns the k: account name associated with it.
constructionDeriveH
    :: ChainwebVersion
    -> ConstructionDeriveReq
    -> Handler ConstructionDeriveResp
constructionDeriveH v req =
  either throwRosettaError pure work
  where
    ConstructionDeriveReq net rosettaPubKey _ = req

    work :: Either RosettaError ConstructionDeriveResp
    work = do
      _ <- annotate rosettaError' (validateNetwork v net)
      T2 kAccount ownership <- rosettaPubKeyTokAccount rosettaPubKey
      pure $! ConstructionDeriveResp
        { _constructionDeriveResp_address = Nothing
        , _constructionDeriveResp_accountIdentifier = Just $! accountId kAccount
        , _constructionDeriveResp_metadata = Just $! toObject $! DeriveRespMetaData
          { _deriveRespMetaData_ownership = ownership }
        }

constructionPreprocessH
    :: ChainwebVersion
    -> ConstructionPreprocessReq
    -> Handler ConstructionPreprocessResp
constructionPreprocessH v req =
    either throwRosettaError pure work
  where
    ConstructionPreprocessReq net ops someMeta someMaxFee someMult = req

    work :: Either RosettaError ConstructionPreprocessResp
    work = do
      _ <- annotate rosettaError' (validateNetwork v net)
      meta <- note (rosettaError' RosettaMissingMetaData) someMeta
      parsedMeta :: PreprocessReqMetaData <- extractMetaData meta

      let PreprocessReqMetaData gasPayer _ = parsedMeta

      -- Maps the intended operations to an intermediary dats type
      -- that will facilitate creating pact code later on in the workflow.
      tx <- opsToConstructionTx ops

      -- The suggested cost of the transaction
      (gasLimit, gasPrice, fee) <- getSuggestedFee tx someMaxFee someMult

      -- The accounts that need to sign the transaction
      let expectedAccts = neededAccounts tx gasPayer

      pure $! ConstructionPreprocessResp
        { _constructionPreprocessResp_options = Just $! toObject $! PreprocessRespMetaData
            { _preprocessRespMetaData_reqMetaData = parsedMeta
            , _preprocessRespMetaData_tx = tx
            , _preprocessRespMetaData_suggestedFee = fee
            , _preprocessRespMetaData_gasLimit = gasLimit
            , _preprocessRespMetaData_gasPrice = gasPrice
            }
        , _constructionPreprocessResp_requiredPublicKeys = Just $! expectedAccts
        }


constructionMetadataH
    :: ChainwebVersion
    -> CutDb tbl
    -> [(ChainId, PactExecutionService)]
    -> ConstructionMetadataReq
    -> Handler ConstructionMetadataResp
constructionMetadataH v cutDb pacts (ConstructionMetadataReq net opts someKeys) =
    runExceptT work >>= either throwRosettaError pure
  where

    work :: ExceptT RosettaError Handler ConstructionMetadataResp
    work = do
      cid <- hoistEither $ annotate rosettaError' (validateNetwork v net)
      availableSigners <- someKeys ?? rosettaError' RosettaMissingPublicKeys
                          >>= hoistEither . rosettaPubKeysToSignerMap
      meta :: PreprocessRespMetaData <- hoistEither $ extractMetaData opts
      let PreprocessRespMetaData reqMeta tx fee gLimit gPrice = meta
          PreprocessReqMetaData payer someNonce = reqMeta

      pubMeta <- liftIO $ toPublicMeta cid payer gLimit gPrice
      let nonce = toNonce someNonce pubMeta

      expectedAccts <- toSignerAcctsMap tx payer cid pacts cutDb
      signersAndAccts <- hoistEither $!
                         createSigners availableSigners expectedAccts

      pure $! ConstructionMetadataResp
        { _constructionMetadataResp_metadata = toObject $! PayloadsMetaData
            { _payloadsMetaData_signers = signersAndAccts
            , _payloadsMetaData_nonce = nonce
            , _payloadsMetaData_publicMeta = pubMeta
            , _payloadsMetaData_tx = tx
            }
        , _constructionMetadataResp_suggestedFee = Just [fee]
        }


constructionPayloadsH
    :: ChainwebVersion
    -> ConstructionPayloadsReq
    -> Handler ConstructionPayloadsResp
constructionPayloadsH v req =
  runExceptT work >>= either throwRosettaError pure
  where
    (ConstructionPayloadsReq net _ someMeta _) = req

    work :: ExceptT RosettaError Handler ConstructionPayloadsResp
    work = do
      void $ hoistEither $ annotate rosettaError' (validateNetwork v net)
      meta :: PayloadsMetaData <- hoistEither $ note
              (rosettaError' RosettaMissingMetaData) someMeta >>=
              extractMetaData
      unsigned :: EnrichedCommand <- liftIO $ createUnsignedCmd v meta
      let encoded = enrichedCommandToText $! unsigned
          signingPayloads = createSigningPayloads unsigned
                            (_payloadsMetaData_signers meta)

      pure $ ConstructionPayloadsResp
        { _constructionPayloadsResp_unsignedTransaction = encoded
        , _constructionPayloadsResp_payloads = signingPayloads
        }


constructionParseH
    :: ChainwebVersion
    -> ConstructionParseReq
    -> Handler ConstructionParseResp
constructionParseH v (ConstructionParseReq net isSigned tx) = do
  either throwRosettaError pure work
  where
    work :: Either RosettaError ConstructionParseResp
    work = do
      cid <- annotate rosettaError' (validateNetwork v net)
<<<<<<< HEAD
      void $ annotate rosettaError' (validateNetwork v net)
=======
>>>>>>> 6996c54f

      (EnrichedCommand cmd txInfo signAccts) <- note
        (rosettaError' RosettaUnparsableTx)
        $ textToEnrichedCommand tx
      signers <- getRosettaSigners cid cmd signAccts
      let ops = txToOps txInfo

      pure $ ConstructionParseResp
        { _constructionParseResp_operations = ops
        , _constructionParseResp_signers = Nothing
        , _constructionParseResp_accountIdentifierSigners = Just signers
        , _constructionParseResp_metadata = Nothing
        }

    getRosettaSigners cid cmd expectedSignerAccts
      | isSigned = do
          _ <- toRosettaError RosettaInvalidTx $ validateCommand v cid cmd
          pure expectedSignerAccts
          -- If transaction signatures successfully validates,
          -- it was signed correctly with all of the account public
          -- keys needed.
          -- NOTE: Might contain repetitions.
      | otherwise = pure []


constructionCombineH
    :: ConstructionCombineReq
    -> Handler ConstructionCombineResp
constructionCombineH (ConstructionCombineReq _ unsignedTx sigs) = do
  either throwRosettaError pure work
  where
    work :: Either RosettaError ConstructionCombineResp
    work = do
      (EnrichedCommand unsignedCmd meta signAccts) <- note
        (rosettaError' RosettaUnparsableTx)
        $ textToEnrichedCommand unsignedTx
      payload <- getCmdPayload unsignedCmd
      userSigs <- matchSigs sigs (_pSigners $! payload)

      let signedCmd = unsignedCmd { _cmdSigs = userSigs }
          signedTx = enrichedCommandToText (EnrichedCommand signedCmd meta signAccts)
      pure $ ConstructionCombineResp signedTx


constructionHashH
    :: ConstructionHashReq
    -> Handler TransactionIdResp
constructionHashH (ConstructionHashReq _ signedTx) = do
  either throwRosetta pure work
  where
    work :: Either RosettaFailure TransactionIdResp
    work = do
      (EnrichedCommand cmd _ _) <- note RosettaUnparsableTx
        $ textToEnrichedCommand signedTx
      pure $ TransactionIdResp (cmdToTransactionId cmd) Nothing


-- Note (linda): This code simulates the logic of `sendHandler` closely.
constructionSubmitH
    :: ChainwebVersion
    -> [(ChainId, MempoolBackend ChainwebTransaction)]
    -> ConstructionSubmitReq
    -> Handler TransactionIdResp
constructionSubmitH v ms (ConstructionSubmitReq net tx) =
    runExceptT work >>= either throwRosettaError pure
  where
    checkResult
        :: Either (T2 TransactionHash InsertError) ()
        -> ExceptT RosettaError Handler ()
    checkResult (Right _) = pure ()
    checkResult (Left (T2 hsh insErr)) =
      throwE $ stringRosettaError RosettaInvalidTx
      $ "Validation failed for hash "
      ++ (show $! hsh) ++ ": "
      ++ show insErr

    work :: ExceptT RosettaError Handler TransactionIdResp
    work = do
        cid <- hoistEither $ annotate rosettaError' (validateNetwork v net)
        mempool <- hoistEither $
          note (rosettaError' RosettaInvalidChain)
          $ lookup cid ms
        (EnrichedCommand cmd _ _) <- hoistEither $
          note (rosettaError' RosettaUnparsableTx)
          $ textToEnrichedCommand tx

        case validateCommand v cid cmd of
          Right validated -> do
            let txs = V.fromList [validated]
            -- If any of the txs in the batch fail validation, we reject them all.
            liftIO (mempoolInsertCheck mempool txs) >>= checkResult
            liftIO (mempoolInsert mempool UncheckedInsert txs)
            pure $ TransactionIdResp (cmdToTransactionId cmd) Nothing
          Left e -> throwE $ stringRosettaError RosettaInvalidTx
            $ "Validation failed: " ++ show e

--------------------------------------------------------------------------------
-- Mempool Handlers

mempoolH
    :: ChainwebVersion
    -> [(ChainId, MempoolBackend a)]
    -> NetworkReq
    -> Handler MempoolResp
mempoolH v ms (NetworkReq net _) = work >>= \case
    Left !e -> throwRosetta e
    Right !a -> pure a
  where
    f :: TransactionHash -> TransactionId
    f !h = TransactionId $ toText h

    work = runExceptT $! do
        cid <- hoistEither $ validateNetwork v net
        mp <- lookup cid ms ?? RosettaInvalidChain
        r <- liftIO $ newIORef mempty
        -- TODO: This will need to be revisited once we can add
        -- pagination + streaming the mempool
        void $! liftIO $ mempoolGetPendingTransactions mp Nothing $ \hs -> do
          modifyIORef' r (<> hs)

        txs <- liftIO $! readIORef r
        let !ts = V.toList $ f <$!> txs
        return $ MempoolResp ts

mempoolTransactionH
    :: ChainwebVersion
    -> [(ChainId, MempoolBackend a)]
    -> MempoolTransactionReq
    -> Handler MempoolTransactionResp
mempoolTransactionH v ms mtr = runExceptT work >>= either throwRosetta pure
  where
    MempoolTransactionReq net (TransactionId ti) = mtr

    f :: LookupResult a -> Maybe MempoolTransactionResp
    f Missing = Nothing
    f (Pending _) = Just $ MempoolTransactionResp tx Nothing
      where
        tx = Transaction
          { _transaction_transactionId = TransactionId ti
          , _transaction_operations = [] -- Can't even know who will pay for gas at this moment
          , _transaction_metadata = Nothing
          }

    work :: ExceptT RosettaFailure Handler MempoolTransactionResp
    work = do
        cid <- hoistEither $ validateNetwork v net
        mp <- lookup cid ms ?? RosettaInvalidChain
        th <- hush (fromText ti) ?? RosettaUnparsableTransactionId
        lrs <- liftIO . mempoolLookup mp $ V.singleton th
        (lrs V.!? 0 >>= f) ?? RosettaMempoolBadTx

--------------------------------------------------------------------------------
-- Network Handlers

networkListH :: ChainwebVersion -> CutDb tbl -> MetadataReq -> Handler NetworkListResp
networkListH v cutDb _ = runExceptT work >>= either throwRosetta pure
  where
    work = do
      c <- liftIO $ _cut cutDb

      -- Unique Rosetta network ids for each of the Chainweb Version's chain ids at
      -- the current cut.
      -- NOTE: This ensures only returning chains that are "active" at
      -- the current time.
      let networkIds = map f $! sort $! HM.keys (_cutMap c)
      pure $ NetworkListResp networkIds

    f :: ChainId -> NetworkId
    f cid =  NetworkId
      { _networkId_blockchain = "kadena"
      , _networkId_network = getChainwebVersionName $ _versionName v
      , _networkId_subNetworkId = Just (SubNetworkId (chainIdToText cid) Nothing)
      }

networkOptionsH :: ChainwebVersion -> NetworkReq -> Handler NetworkOptionsResp
networkOptionsH v (NetworkReq nid _) = runExceptT work >>= either throwRosetta pure
  where
    work :: ExceptT RosettaFailure Handler NetworkOptionsResp
    work = do
        void $ hoistEither $ validateNetwork v nid
        pure $ NetworkOptionsResp version allow

    version = RosettaNodeVersion
      { _version_rosettaVersion = rosettaSpecVersion
      , _version_nodeVersion = chainwebNodeVersionHeaderValue
      , _version_middlewareVersion = Nothing
      , _version_metadata = Just $ KM.fromList metaPairs }

    -- TODO: Document this meta data
    metaPairs =
      [ "node-api-version" .= prettyApiVersion
      , "chainweb-version" .= getChainwebVersionName (_versionName v)
      , "rosetta-chainweb-version" .= rosettaImplementationVersion
      --  The version of the rosetta implementation.
      --  Meant to capture if something about the internal
      --  implementation has changed.
      ]

    rosettaImplementationVersion = "2.0.0" :: T.Text

    allow = Allow
      { _allow_operationStatuses = opStatuses
      , _allow_operationTypes = opTypes
      , _allow_errors = errExamples
      , _allow_historicalBalanceLookup = True }

    errExamples :: [RosettaError]
    errExamples = map (`rosettaError` Nothing) [minBound .. maxBound]

    opStatuses :: [OperationStatus]
    opStatuses = map operationStatus [minBound .. maxBound]

    opTypes :: [T.Text]
    opTypes = map sshow ([minBound .. maxBound] :: [OperationType])

networkStatusH
    :: ChainwebVersion
    -> CutDb tbl
    -> PeerDb
    -> NetworkReq
    -> Handler NetworkStatusResp
networkStatusH v cutDb peerDb (NetworkReq nid _) =
    runExceptT work >>= either throwRosetta pure
  where
    work :: ExceptT RosettaFailure Handler NetworkStatusResp
    work = do
        cid <- hoistEither $ validateNetwork v nid
        bh <- getLatestBlockHeader cutDb cid
        let genesisBh = genesisBlockHeader v cid
        peers <- lift $ _pageItems <$>
          peerGetHandler
          peerDb
          ChainwebNetId.CutNetwork
          -- TODO: document max number of peers returned
          (Just $ Limit maxRosettaNodePeerLimit)
          Nothing
        pure $ resp bh genesisBh peers

    resp :: BlockHeader -> BlockHeader -> [PeerInfo] -> NetworkStatusResp
    resp bh genesis ps = NetworkStatusResp
      { _networkStatusResp_currentBlockId = blockId bh
      , _networkStatusResp_currentBlockTimestamp = rosettaTimestamp bh
      , _networkStatusResp_genesisBlockId = blockId genesis
      , _networkStatusResp_oldestBlockIdentifier = Nothing
      , _networkStatusResp_syncStatus = Nothing
      , _networkStatusResp_peers = rosettaNodePeers ps
      }

    rosettaNodePeers :: [PeerInfo] -> [RosettaNodePeer]
    rosettaNodePeers = map f
      where
        f :: PeerInfo -> RosettaNodePeer
        f p = RosettaNodePeer
          { _peer_peerId = hostAddressToText $ _peerAddr p
          , _peer_metadata = Just . KM.fromList $ metaPairs p }

        -- TODO: document this meta data
        metaPairs :: PeerInfo -> [(Key, Value)]
        metaPairs p = addrPairs (_peerAddr p) ++ someCertPair (_peerId p)

        addrPairs :: HostAddress -> [(Key, Value)]
        addrPairs addr =
          [ "address_hostname" .= hostnameToText (_hostAddressHost addr)
          , "address_port" .= portToText (_hostAddressPort addr)
          -- TODO: document that port is string represation of Word16
          ]

        someCertPair :: Maybe PeerId -> [(Key, Value)]
        someCertPair (Just i) = ["certificate_id" .= i]
        someCertPair Nothing = []<|MERGE_RESOLUTION|>--- conflicted
+++ resolved
@@ -351,10 +351,7 @@
     work :: Either RosettaError ConstructionParseResp
     work = do
       cid <- annotate rosettaError' (validateNetwork v net)
-<<<<<<< HEAD
       void $ annotate rosettaError' (validateNetwork v net)
-=======
->>>>>>> 6996c54f
 
       (EnrichedCommand cmd txInfo signAccts) <- note
         (rosettaError' RosettaUnparsableTx)
