--- conflicted
+++ resolved
@@ -118,11 +118,7 @@
 import Chainweb.Utils
 import Chainweb.Version
 import Chainweb.Pact.Validations (assertCommand)
-<<<<<<< HEAD
 import Chainweb.Version.Guards (validPPKSchemes)
-=======
-import Chainweb.Version.Guards (isWebAuthnPrefixLegal, pactParserVersion, validPPKSchemes)
->>>>>>> 6996c54f
 import Chainweb.WebPactExecutionService
 
 import Chainweb.Storage.Table
@@ -418,13 +414,8 @@
           decoded <- eitherDecodeStrict' payloadBS
           payloadParsed <- traverse Pact.parsePact decoded
 
-<<<<<<< HEAD
           let cmd' = cmdBS { _cmdPayload = p }
           pure $ mkPayloadWithText cmdBS <$> cmd'
-=======
-          let cmd' = cmd { _cmdPayload = (payloadBS, payloadParsed) }
-          pure $ mkPayloadWithText cmd'
->>>>>>> 6996c54f
       | otherwise = validateCommand v cid cmd
 
 -- -------------------------------------------------------------------------- --
@@ -702,7 +693,6 @@
 toPactTx :: Transaction -> Maybe (Command Text)
 toPactTx (Transaction b) = decodeStrict' b
 
-<<<<<<< HEAD
 
 validateCommand :: ChainwebVersion -> ChainId -> Command Text -> Either String ChainwebTransaction
 validateCommand v cid cmdText = case parsedPayload of
@@ -720,8 +710,6 @@
     cmdBs = cmdText { _cmdPayload = payloadBs }
     parsedPayload = traverse (parsePact (maxBound :: PactParserVersion))
                     =<< Aeson.eitherDecodeStrict' payloadBs
-=======
->>>>>>> 6996c54f
 
 -- TODO: all of the functions in this module can instead grab the current block height from consensus
 -- and pass it here to get a better estimate of what behavior is correct.
