--- conflicted
+++ resolved
@@ -141,22 +141,10 @@
           Right result -> return $ ethResultToPactValue result
 
       -- Chainweb tx output proof
-<<<<<<< HEAD
-      "TXOUT" -> case extractProof enableBridge o of
-        Left t -> return (Left t)
-        Right u
-          | ProofTargetChain tcid <- view outputProofTarget u, tcid /= cid ->
-            internalError "cannot redeem spv proof on wrong target chain"
-          -- NOT allowed to use ProofTargetCrossNetwork yet
-          | ProofTargetCrossNetwork _ <- view outputProofTarget u ->
-            internalError "cannot use verify-spv with a cross-network proof"
-          | otherwise -> do
-=======
       "TXOUT" -> do
         u <- except $ extractProof enableBridge o
         unless (view outputProofChainId u == cid) $
           forkedThrower bh "cannot redeem spv proof on wrong target chain"
->>>>>>> cda46fc8
 
         -- SPV proof verification is a 3 step process:
         --
@@ -199,13 +187,8 @@
     case decodeStrict' t of
       Nothing -> forkedThrower bh "unable to decode continuation proof"
       Just u
-<<<<<<< HEAD
-        | ProofTargetChain tcid <- view outputProofTarget u, tcid /= cid ->
-          internalError "cannot redeem continuation proof on wrong target chain"
-=======
         | view outputProofChainId u /= cid ->
           forkedThrower bh "cannot redeem continuation proof on wrong target chain"
->>>>>>> cda46fc8
         | otherwise -> do
 
           -- Cont proof verification is a 3 step process:
