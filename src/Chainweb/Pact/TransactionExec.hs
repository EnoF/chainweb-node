--- conflicted
+++ resolved
@@ -31,21 +31,9 @@
 import Pact.Types.Runtime hiding (PublicKey)
 import Pact.Types.Server
 
-<<<<<<< HEAD
 applyCmd :: Logger -> Maybe EntityName -> PactDbEnv p -> MVar CommandState -> GasEnv
-         -> ExecutionMode -> Command a -> ProcessedCommand PublicMeta (PactRPC ParsedCode) -> IO CommandResult
-=======
-applyCmd ::
-       Logger
-    -> Maybe EntityName
-    -> PactDbEnv p
-    -> MVar CommandState
-    -> GasEnv
-    -> ExecutionMode
-    -> Command a
-    -> ProcessedCommand (PactRPC ParsedCode)
-    -> IO CommandResult
->>>>>>> 7d060786
+         -> ExecutionMode -> Command a -> ProcessedCommand PublicMeta (PactRPC ParsedCode)
+         -> IO CommandResult
 applyCmd _ _ _ _ _ ex cmd (ProcFail s) = return $ jsonResult ex (cmdToRequestKey cmd) s
 applyCmd logger conf dbv cv gasEnv exMode _ (ProcSucc cmd) = do
     r <- tryAny $ runCommand (CommandEnv conf exMode dbv cv logger gasEnv) $ runPayload cmd
