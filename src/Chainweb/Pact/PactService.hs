--- conflicted
+++ resolved
@@ -9,7 +9,6 @@
 -- Stability: experimental
 --
 -- Pact service for Chainweb
-<<<<<<< HEAD
 
 {-#language LambdaCase#-}
 {-#language RecordWildCards#-}
@@ -22,11 +21,6 @@
     , serviceRequests
     , setupConfig
     , toCommandConfig
-=======
-module Chainweb.Pact.PactService
-    ( initPactService
-    , newTransactionBlock
->>>>>>> a1a8dcc4
     , validateBlock
     ) where
 
@@ -37,21 +31,13 @@
 import Control.Monad.IO.Class
 import Control.Monad.State hiding (get, put)
 import Control.Monad.Trans.RWS.Lazy
-<<<<<<< HEAD
-=======
-
-import qualified Data.Aeson as A
->>>>>>> a1a8dcc4
 import Data.ByteString (ByteString)
 import Data.IORef
 import Data.Maybe
 import qualified Data.Yaml as Y
 
 import qualified Pact.Gas as P
-<<<<<<< HEAD
 import Chainweb.BlockHeader
-=======
->>>>>>> a1a8dcc4
 import qualified Pact.Interpreter as P
 import qualified Pact.Types.Command as P
 import qualified Pact.Types.Logger as P
@@ -83,12 +69,6 @@
         case P._ccSqlite cmdConfig of
             Nothing -> do
                 env <- P.mkPureEnv loggers
-<<<<<<< HEAD
-                liftA2 (,) (initInMemoryCheckpointEnv cmdConfig logger gasEnv) (mkPureState env cmdConfig)
-            Just sqlc -> do
-                env <- P.mkSQLiteEnv logger False sqlc loggers
-                liftA2 (,) (initSQLiteCheckpointEnv cmdConfig logger gasEnv) (mkSQLiteState env cmdConfig)
-=======
                 liftA2
                     (,)
                     (initInMemoryCheckpointEnv cmdConfig logger gasEnv)
@@ -99,32 +79,10 @@
                     (,)
                     (initSQLiteCheckpointEnv cmdConfig logger gasEnv)
                     (mkSQLiteState env cmdConfig)
->>>>>>> a1a8dcc4
     void $ runRWST serviceRequests checkpointEnv theState
 
 serviceRequests :: PactT ()
 serviceRequests =
-<<<<<<< HEAD
-    forever $ do
-    return () --TODO: get / service requests for new blocks and verification
-
-newTransactionBlock :: BlockHeader -> BlockHeight -> PactT Block
-newTransactionBlock parentHeader bHeight = do
-    let parentPayloadHash = _blockPayloadHash parentHeader
-    newTrans <- requestTransactions TransactionCriteria
-    unless (isFirstBlock bHeight) $ do
-        CheckpointEnv' cpEnv <- ask
-        let checkpointer =    _cpeCheckpointer cpEnv
-            checkpointStore = _cpeCheckpointStore cpEnv
-        st <- buildCurrentPactState
-        mRestoredState <-
-            liftIO $
-            _cPrepare
-                checkpointer bHeight parentPayloadHash NewBlock
-                (liftA3 CheckpointData _pdbsDbEnv (P._csRefStore . _pdbsState) (P._csPacts . _pdbsState) st)
-                checkpointStore
-        either error (liftIO . getDbState checkpointer bHeight parentPayloadHash >=> put) mRestoredState
-=======
     forever $ do return () --TODO: get / service requests for new blocks and verification
 
 newTransactionBlock :: P.Hash -> C.BlockHeight -> PactT Block
@@ -146,27 +104,18 @@
         liftIO $ atomicModifyIORef' ref_checkpointStore (const (newstore, ()))
         liftIO $ atomicModifyIORef' ref_checkpointStoreIndex (const (newindex, ()))
         either error put (getDbState mRestoredState)
->>>>>>> a1a8dcc4
     theState <- get
     CheckpointEnv' cpEnv <- ask
     results <- liftIO $ execTransactions cpEnv theState newTrans
     return
         Block
             { _bHash = Nothing -- not yet computed
-<<<<<<< HEAD
             , _bParentHeader = parentHeader
             , _bBlockHeight = succ bHeight
             , _bTransactions = zip newTrans results
             }
 
 getDbState :: Checkpointer c -> BlockHeight -> BlockPayloadHash -> c -> IO PactDbState
-=======
-            , _bParentHash = parentHash
-            , _bBlockHeight = succ blockHeight
-            , _bTransactions = zip newTrans results
-            }
-
->>>>>>> a1a8dcc4
 getDbState = undefined
 
 -- -- this is maybe unnecessary
@@ -181,28 +130,16 @@
         Left e -> do
             putStrLn usage
             throwIO (userError ("Error loading config file: " ++ show e))
-<<<<<<< HEAD
-        (Right v) -> return  v
-=======
         (Right v) -> return v
->>>>>>> a1a8dcc4
 
 toCommandConfig :: PactDbConfig -> P.CommandConfig
 toCommandConfig PactDbConfig {..} =
     P.CommandConfig
-<<<<<<< HEAD
-    { _ccSqlite = mkSqliteConfig _pdbcPersistDir _pdbcPragmas
-    , _ccEntity = Nothing
-    , _ccGasLimit = _pdbcGasLimit
-    , _ccGasRate = _pdbcGasRate
-    }
-=======
         { _ccSqlite = mkSqliteConfig _pdbcPersistDir _pdbcPragmas
         , _ccEntity = Nothing
         , _ccGasLimit = _pdbcGasLimit
         , _ccGasRate = _pdbcGasRate
         }
->>>>>>> a1a8dcc4
 
 -- SqliteConfig is part of Pact' CommandConfig datatype, which is used with both in-memory and
 -- squlite databases -- hence this is here and not in the Sqlite specific module
@@ -210,36 +147,6 @@
 mkSqliteConfig (Just f) xs = Just P.SQLiteConfig {dbFile = f, pragmas = xs}
 mkSqliteConfig _ _ = Nothing
 
-<<<<<<< HEAD
-isFirstBlock :: BlockHeight -> Bool
-isFirstBlock height = height == 0
-
-validateBlock :: Block -> PactT ()
-validateBlock Block {..} = do
-    let parentPayloadHash = _blockPayloadHash _bParentHeader
-    CheckpointEnv' cpEnv <- ask
-    let checkpointer = _cpeCheckpointer cpEnv
-        checkpointStore = _cpeCheckpointStore cpEnv
-    unless (isFirstBlock _bBlockHeight) $ do
-        st <- buildCurrentPactState
-        mRestoredState <-
-            liftIO $ _cPrepare checkpointer _bBlockHeight parentPayloadHash Validation
-                (liftA3 CheckpointData _pdbsDbEnv (P._csRefStore . _pdbsState) (P._csPacts . _pdbsState) st)
-                checkpointStore
-        either error ((liftIO . getDbState checkpointer _bBlockHeight parentPayloadHash) >=> put) mRestoredState
-        currentState <- get
-        _results <- liftIO $ execTransactions cpEnv currentState (fmap fst _bTransactions)
-        buildCurrentPactState >>= put
-    st <- get
-    CheckpointEnv' cpEnvNew <- ask
-    let checkpointStoreNew = _cpeCheckpointStore cpEnvNew
-        checkpointerNew = _cpeCheckpointer cpEnvNew
-    liftIO $
-        _cSave checkpointerNew _bBlockHeight parentPayloadHash Validation
-            (liftA3 CheckpointData _pdbsDbEnv (P._csRefStore . _pdbsState) (P._csPacts . _pdbsState) st)
-            checkpointStoreNew
-    -- TODO: TBD what do we need to do for validation and what is the return type?
-=======
 isFirstBlock :: C.BlockHeight -> Bool
 isFirstBlock height = height == 0
 
@@ -295,7 +202,6 @@
             liftIO $ atomicModifyIORef' ref_checkpointStoreNew (const (newstore, ()))
             liftIO $ atomicModifyIORef' ref_checkpointStoreIndexNew (const (newindex, ()))
       -- TODO: TBD what do we need to do for validation and what is the return type?
->>>>>>> a1a8dcc4
 
 --placeholder - get transactions from mem pool
 requestTransactions :: TransactionCriteria -> PactT [Transaction]
@@ -303,7 +209,6 @@
 
 execTransactions :: CheckpointEnv c -> PactDbState -> [Transaction] -> IO [TransactionOutput]
 execTransactions cpEnv pactState xs =
-<<<<<<< HEAD
     forM xs (\Transaction {..} -> do
         let txId = P.Transactional (P.TxId _tTxId)
         liftIO $ TransactionOutput <$> applyPactCmd cpEnv pactState txId _tCmd)
@@ -312,38 +217,12 @@
 applyPactCmd cpEnv pactState eMode cmd = do
     let cmdState = _pdbsState pactState
     newVar <-  newMVar cmdState
-=======
-    forM
-        xs
-        (\Transaction {..} -> do
-             let txId = P.Transactional (P.TxId _tTxId)
-             liftIO $ TransactionOutput <$> applyPactCmd cpEnv pactState txId _tCmd)
-
-applyPactCmd ::
-       CheckpointEnv c
-    -> PactDbState
-    -> P.ExecutionMode
-    -> P.Command ByteString
-    -> IO P.CommandResult
-applyPactCmd cpEnv pactState eMode cmd = do
-    let cmdState = _pdbsState pactState
-    newVar <- newMVar cmdState
->>>>>>> a1a8dcc4
     let logger = _cpeLogger cpEnv
     let gasEnv = _cpeGasEnv cpEnv
     let pactDbEnv' = _pdbsDbEnv pactState
     case pactDbEnv' of
-<<<<<<< HEAD
-        Env' pactDbEnv -> applyCmd logger Nothing pactDbEnv newVar gasEnv eMode cmd (P.verifyCommand cmd)
-=======
         Env' pactDbEnv ->
             applyCmd logger Nothing pactDbEnv newVar gasEnv eMode cmd (P.verifyCommand cmd)
 
-_hashResults :: [P.CommandResult] -> P.Hash
-_hashResults cmdResults =
-    let bs = foldMap (A.encode . P._crResult) cmdResults
-    in P.hash $ toS bs
->>>>>>> a1a8dcc4
-
 buildCurrentPactState :: PactT PactDbState
 buildCurrentPactState = undefined