--- conflicted
+++ resolved
@@ -1,5 +1,5 @@
-{-#language LambdaCase#-}
-{-#language RecordWildCards#-}
+{-# LANGUAGE LambdaCase #-}
+{-# LANGUAGE RecordWildCards #-}
 
 -- |
 -- Module: Chainweb.Pact.PactService
@@ -9,98 +9,102 @@
 -- Stability: experimental
 --
 -- Pact service for Chainweb
-
 module Chainweb.Pact.PactService
-  ( initPactService
-  , newTransactionBlock
-  , validateBlock
-  ) where
+    ( initPactService
+    , newTransactionBlock
+    , validateBlock
+    ) where
 
 import Control.Applicative
 import Control.Concurrent
 import Control.Exception
 import Control.Monad
+import Control.Monad.IO.Class
+import Control.Monad.State hiding (get, put)
 import Control.Monad.Trans.RWS.Lazy
 import qualified Data.Aeson as A
 import Data.ByteString (ByteString)
+import Data.IORef
 import Data.Maybe
 import Data.String.Conv (toS)
 import qualified Data.Yaml as Y
-import Control.Monad.IO.Class
-import Control.Monad.State hiding (put, get)
-import Data.IORef
-
+
+import qualified Chainweb.BlockHeader as C
 import qualified Pact.Gas as P
-import qualified Chainweb.BlockHeader as C
 import qualified Pact.Interpreter as P
 import qualified Pact.Types.Command as P
 import qualified Pact.Types.Hash as P
 import qualified Pact.Types.Logger as P
 import qualified Pact.Types.Runtime as P
+import qualified Pact.Types.SQLite as P (Pragma(..), SQLiteConfig(..))
 import qualified Pact.Types.Server as P
-import qualified Pact.Types.SQLite as P (SQLiteConfig (..), Pragma(..))
 
 import Chainweb.Pact.Backend.InMemoryCheckpointer
+import Chainweb.Pact.Backend.MemoryDb
 import Chainweb.Pact.Backend.SQLiteCheckpointer
+import Chainweb.Pact.Backend.SqliteDb
 import Chainweb.Pact.Backend.Types
-import Chainweb.Pact.Backend.MemoryDb
 import Chainweb.Pact.TransactionExec
-import Chainweb.Pact.Backend.SqliteDb
 import Chainweb.Pact.Types
 
 initPactService :: IO ()
 initPactService = do
-  let loggers = P.neverLog
-  let logger = P.newLogger loggers $ P.LogName "PactService"
-  pactCfg <- setupConfig "pact.yaml" -- TODO: file name/location from configuration
-  let cmdConfig = toCommandConfig pactCfg
-  let gasLimit = fromMaybe 0 (P._ccGasLimit cmdConfig)
-  let gasRate = fromMaybe 0 (P._ccGasRate cmdConfig)
-  let gasEnv = P.GasEnv (fromIntegral gasLimit) 0.0 (P.constGasModel (fromIntegral gasRate))
-  (checkpointEnv, theState) <-
-   case P._ccSqlite cmdConfig of
-     Nothing -> do
-       env <- P.mkPureEnv loggers
-       liftA2 (,) (initInMemoryCheckpointEnv cmdConfig logger gasEnv) (mkPureState env cmdConfig)
-     Just sqlc -> do
-       env <- P.mkSQLiteEnv logger False sqlc loggers
-       liftA2 (,) (initSQLiteCheckpointEnv cmdConfig logger gasEnv) (mkSQLiteState env cmdConfig)
-  void $ runRWST serviceRequests checkpointEnv theState
+    let loggers = P.neverLog
+    let logger = P.newLogger loggers $ P.LogName "PactService"
+    pactCfg <- setupConfig "pact.yaml" -- TODO: file name/location from configuration
+    let cmdConfig = toCommandConfig pactCfg
+    let gasLimit = fromMaybe 0 (P._ccGasLimit cmdConfig)
+    let gasRate = fromMaybe 0 (P._ccGasRate cmdConfig)
+    let gasEnv = P.GasEnv (fromIntegral gasLimit) 0.0 (P.constGasModel (fromIntegral gasRate))
+    (checkpointEnv, theState) <-
+        case P._ccSqlite cmdConfig of
+            Nothing -> do
+                env <- P.mkPureEnv loggers
+                liftA2
+                    (,)
+                    (initInMemoryCheckpointEnv cmdConfig logger gasEnv)
+                    (mkPureState env cmdConfig)
+            Just sqlc -> do
+                env <- P.mkSQLiteEnv logger False sqlc loggers
+                liftA2
+                    (,)
+                    (initSQLiteCheckpointEnv cmdConfig logger gasEnv)
+                    (mkSQLiteState env cmdConfig)
+    void $ runRWST serviceRequests checkpointEnv theState
 
 serviceRequests :: PactT ()
 serviceRequests =
-  forever $ do
-  return () --TODO: get / service requests for new blocks and verification
+    forever $ do return () --TODO: get / service requests for new blocks and verification
 
 newTransactionBlock :: P.Hash -> C.BlockHeight -> PactT Block
 newTransactionBlock parentHash blockHeight = do
-  newTrans <- requestTransactions TransactionCriteria
-  unless (isFirstBlock blockHeight) $ do
+    newTrans <- requestTransactions TransactionCriteria
+    unless (isFirstBlock blockHeight) $ do
+        CheckpointEnv' cpEnv <- ask
+        let checkpointer = _cpeCheckpointer cpEnv
+            ref_checkpointStore = _cpeCheckpointStore cpEnv
+            ref_checkpointStoreIndex = _cpeCheckpointStoreIndex cpEnv
+        st <- buildCurrentPactState
+        checkpointStore <- liftIO $ readIORef ref_checkpointStore
+        checkpointStoreIndex <- liftIO $ readIORef ref_checkpointStoreIndex
+        (mRestoredState, (newstore, newindex)) <-
+            liftIO $
+            (runStateT
+                 (_cPrepare checkpointer blockHeight parentHash NewBlock)
+                 (checkpointStore, checkpointStoreIndex))
+        liftIO $ atomicModifyIORef' ref_checkpointStore (const (newstore, ()))
+        liftIO $ atomicModifyIORef' ref_checkpointStoreIndex (const (newindex, ()))
+        either error put (getDbState mRestoredState)
+    theState <- get
     CheckpointEnv' cpEnv <- ask
-    let checkpointer = _cpeCheckpointer cpEnv
-        ref_checkpointStore = _cpeCheckpointStore cpEnv
-        ref_checkpointStoreIndex = _cpeCheckpointStoreIndex cpEnv
-    st <- buildCurrentPactState
-    checkpointStore <- liftIO $ readIORef ref_checkpointStore
-    checkpointStoreIndex <- liftIO $ readIORef ref_checkpointStoreIndex
-    (mRestoredState, (newstore, newindex)) <-
-      liftIO $
-      (runStateT
-         (_cPrepare checkpointer blockHeight parentHash NewBlock)
-         (checkpointStore, checkpointStoreIndex))
-    liftIO $ atomicModifyIORef' ref_checkpointStore (const (newstore, ()))
-    liftIO $ atomicModifyIORef' ref_checkpointStoreIndex (const (newindex, ()))
-    either error put (getDbState mRestoredState)
-  theState <- get
-  CheckpointEnv' cpEnv <- ask
-  results <- liftIO $ execTransactions cpEnv theState newTrans
-  return
-    Block
-      { _bHash = Nothing -- not yet computed
-      , _bParentHash = parentHash
-      , _bBlockHeight = succ blockHeight
-      , _bTransactions = zip newTrans results
-      }
+    results <- liftIO $ execTransactions cpEnv theState newTrans
+    return
+        Block
+            { _bHash = Nothing -- not yet computed
+            , _bParentHash = parentHash
+            , _bBlockHeight = succ blockHeight
+            , _bTransactions = zip newTrans results
+            }
 
 -- newTransactionBlock :: P.Hash -> C.BlockHeight -> PactT Block
 -- newTransactionBlock parentHash blockHeight = do
@@ -127,7 +131,6 @@
 --       , _bBlockHeight = succ blockHeight
 --       , _bTransactions = zip newTrans results
 --       }
-
 getDbState = undefined
 
 -- -- this is maybe unnecessary
@@ -136,23 +139,22 @@
 --     go =
 --       \case
 --         Env' env -> undefined
-
 setupConfig :: FilePath -> IO PactDbConfig
 setupConfig configFile = do
-  Y.decodeFileEither configFile >>= \case
-    Left e -> do
-      putStrLn usage
-      throwIO (userError ("Error loading config file: " ++ show e))
-    (Right v) -> return  v
+    Y.decodeFileEither configFile >>= \case
+        Left e -> do
+            putStrLn usage
+            throwIO (userError ("Error loading config file: " ++ show e))
+        (Right v) -> return v
 
 toCommandConfig :: PactDbConfig -> P.CommandConfig
 toCommandConfig PactDbConfig {..} =
-  P.CommandConfig
-  { _ccSqlite = mkSqliteConfig _pdbcPersistDir _pdbcPragmas
-  , _ccEntity = Nothing
-  , _ccGasLimit = _pdbcGasLimit
-  , _ccGasRate = _pdbcGasRate
-  }
+    P.CommandConfig
+        { _ccSqlite = mkSqliteConfig _pdbcPersistDir _pdbcPragmas
+        , _ccEntity = Nothing
+        , _ccGasLimit = _pdbcGasLimit
+        , _ccGasRate = _pdbcGasRate
+        }
 
 -- SqliteConfig is part of Pact' CommandConfig datatype, which is used with both in-memory and
 -- squlite databases -- hence this is here and not in the Sqlite specific module
@@ -165,64 +167,55 @@
 
 validateBlock :: Block -> PactT ()
 validateBlock Block {..} =
-  case _bHash of
-    Nothing -> liftIO $ putStrLn "Block to be validated is missing hash" -- TBD log, throw, etc.
-    Just theHash -> do
-      CheckpointEnv' cpEnv <- ask
-      let checkpointer = _cpeCheckpointer cpEnv
-<<<<<<< HEAD
-          ref_checkpointStore = _cpeCheckpointStore cpEnv
-          ref_checkpointStoreIndex = _cpeCheckpointStoreIndex cpEnv
-      unless (isFirstBlock _bParentHash _bBlockHeight) $ do
-=======
-          checkpointStore = _cpeCheckpointStore cpEnv
-      unless (isFirstBlock _bBlockHeight) $ do
->>>>>>> b395cda1
-        st <- buildCurrentPactState
-        checkpointStore <- liftIO $ readIORef ref_checkpointStore
-        checkpointStoreIndex <- liftIO $ readIORef ref_checkpointStoreIndex
-        (mRestoredState, (newstore, newindex)) <-
-          liftIO $
-          runStateT
-            (_cPrepare checkpointer _bBlockHeight theHash Validation)
-            (checkpointStore, checkpointStoreIndex)
-        either
-          error
-          ((liftIO . getDbState checkpointer _bBlockHeight _bParentHash) >=> put)
-          mRestoredState
-        liftIO $
-          atomicModifyIORef' ref_checkpointStore (const (newstore, ()))
-        liftIO $
-          atomicModifyIORef' ref_checkpointStoreIndex (const (newindex, ()))
-      currentState <- get
-      _results <-
-        liftIO $ execTransactions cpEnv currentState (fmap fst _bTransactions)
-      buildCurrentPactState >>= put
-      st <- get
-      CheckpointEnv' cpEnvNew <- ask
-      let checkpointerNew = _cpeCheckpointer cpEnvNew
-          ref_checkpointStoreNew = _cpeCheckpointStore cpEnvNew
-          ref_checkpointStoreIndexNew = _cpeCheckpointStoreIndex cpEnvNew
-      checkpointStoreNew <- liftIO $ readIORef ref_checkpointStoreNew
-      checkpointStoreIndexNew <- liftIO $ readIORef ref_checkpointStoreIndexNew
-      (newstore, newindex) <-
-        liftIO $
-        execStateT
-          (_cSave
-             checkpointerNew
-             _bBlockHeight
-             _bParentHash
-             (liftA3
-                CheckpointData
-                _pdbsDbEnv
-                (P._csRefStore . _pdbsState)
-                (P._csPacts . _pdbsState)
-                st)
-             Validation)
-          (checkpointStoreNew, checkpointStoreIndexNew)
-      liftIO $ atomicModifyIORef' ref_checkpointStoreNew (const (newstore, ()))
-      liftIO $
-        atomicModifyIORef' ref_checkpointStoreIndexNew (const (newindex, ()))
+    case _bHash of
+        Nothing -> liftIO $ putStrLn "Block to be validated is missing hash" -- TBD log, throw, etc.
+        Just theHash -> do
+            CheckpointEnv' cpEnv <- ask
+            let checkpointer = _cpeCheckpointer cpEnv
+                ref_checkpointStore = _cpeCheckpointStore cpEnv
+                ref_checkpointStoreIndex = _cpeCheckpointStoreIndex cpEnv
+            unless (isFirstBlock _bParentHash _bBlockHeight) $ do
+                st <- buildCurrentPactState
+                checkpointStore <- liftIO $ readIORef ref_checkpointStore
+                checkpointStoreIndex <- liftIO $ readIORef ref_checkpointStoreIndex
+                (mRestoredState, (newstore, newindex)) <-
+                    liftIO $
+                    runStateT
+                        (_cPrepare checkpointer _bBlockHeight theHash Validation)
+                        (checkpointStore, checkpointStoreIndex)
+                either
+                    error
+                    ((liftIO . getDbState checkpointer _bBlockHeight _bParentHash) >=> put)
+                    mRestoredState
+                liftIO $ atomicModifyIORef' ref_checkpointStore (const (newstore, ()))
+                liftIO $ atomicModifyIORef' ref_checkpointStoreIndex (const (newindex, ()))
+            currentState <- get
+            _results <- liftIO $ execTransactions cpEnv currentState (fmap fst _bTransactions)
+            buildCurrentPactState >>= put
+            st <- get
+            CheckpointEnv' cpEnvNew <- ask
+            let checkpointerNew = _cpeCheckpointer cpEnvNew
+                ref_checkpointStoreNew = _cpeCheckpointStore cpEnvNew
+                ref_checkpointStoreIndexNew = _cpeCheckpointStoreIndex cpEnvNew
+            checkpointStoreNew <- liftIO $ readIORef ref_checkpointStoreNew
+            checkpointStoreIndexNew <- liftIO $ readIORef ref_checkpointStoreIndexNew
+            (newstore, newindex) <-
+                liftIO $
+                execStateT
+                    (_cSave
+                         checkpointerNew
+                         _bBlockHeight
+                         _bParentHash
+                         (liftA3
+                              CheckpointData
+                              _pdbsDbEnv
+                              (P._csRefStore . _pdbsState)
+                              (P._csPacts . _pdbsState)
+                              st)
+                         Validation)
+                    (checkpointStoreNew, checkpointStoreIndexNew)
+            liftIO $ atomicModifyIORef' ref_checkpointStoreNew (const (newstore, ()))
+            liftIO $ atomicModifyIORef' ref_checkpointStoreIndexNew (const (newindex, ()))
       -- TODO: TBD what do we need to do for validation and what is the return type?
 
 -- validateBlock :: Block -> PactT ()
@@ -252,31 +245,38 @@
 --           (liftA3 CheckpointData _pdbsDbEnv (P._csRefStore . _pdbsState) (P._csPacts . _pdbsState) st)
 --           checkpointStoreNew
 --       -- TODO: TBD what do we need to do for validation and what is the return type?
-
 --placeholder - get transactions from mem pool
 requestTransactions :: TransactionCriteria -> PactT [Transaction]
 requestTransactions _crit = return []
 
 execTransactions :: CheckpointEnv c -> PactDbState -> [Transaction] -> IO [TransactionOutput]
 execTransactions cpEnv pactState xs =
-  forM xs (\Transaction {..} -> do
-    let txId = P.Transactional (P.TxId _tTxId)
-    liftIO $ TransactionOutput <$> applyPactCmd cpEnv pactState txId _tCmd)
-
-applyPactCmd :: CheckpointEnv c -> PactDbState -> P.ExecutionMode -> P.Command ByteString -> IO P.CommandResult
+    forM
+        xs
+        (\Transaction {..} -> do
+             let txId = P.Transactional (P.TxId _tTxId)
+             liftIO $ TransactionOutput <$> applyPactCmd cpEnv pactState txId _tCmd)
+
+applyPactCmd ::
+       CheckpointEnv c
+    -> PactDbState
+    -> P.ExecutionMode
+    -> P.Command ByteString
+    -> IO P.CommandResult
 applyPactCmd cpEnv pactState eMode cmd = do
-  let cmdState = _pdbsState pactState
-  newVar <-  newMVar cmdState
-  let logger = _cpeLogger cpEnv
-  let gasEnv = _cpeGasEnv cpEnv
-  let pactDbEnv' = _pdbsDbEnv pactState
-  case pactDbEnv' of
-    Env' pactDbEnv -> applyCmd logger Nothing pactDbEnv newVar gasEnv eMode cmd (P.verifyCommand cmd)
+    let cmdState = _pdbsState pactState
+    newVar <- newMVar cmdState
+    let logger = _cpeLogger cpEnv
+    let gasEnv = _cpeGasEnv cpEnv
+    let pactDbEnv' = _pdbsDbEnv pactState
+    case pactDbEnv' of
+        Env' pactDbEnv ->
+            applyCmd logger Nothing pactDbEnv newVar gasEnv eMode cmd (P.verifyCommand cmd)
 
 _hashResults :: [P.CommandResult] -> P.Hash
 _hashResults cmdResults =
-  let bs = foldMap (A.encode . P._crResult ) cmdResults
-  in P.hash $ toS bs
+    let bs = foldMap (A.encode . P._crResult) cmdResults
+     in P.hash $ toS bs
 
 buildCurrentPactState :: PactT PactDbState
 buildCurrentPactState = undefined