{-# LANGUAGE BangPatterns #-}
{-# LANGUAGE DeriveAnyClass #-}
{-# LANGUAGE DeriveGeneric #-}
{-# LANGUAGE DeriveTraversable #-}
{-# LANGUAGE DerivingStrategies #-}
{-# LANGUAGE FlexibleContexts #-}
{-# LANGUAGE GeneralizedNewtypeDeriving #-}
{-# LANGUAGE LambdaCase #-}
{-# LANGUAGE OverloadedStrings #-}
{-# LANGUAGE RankNTypes #-}
{-# LANGUAGE RecordWildCards #-}
{-# LANGUAGE ScopedTypeVariables #-}
{-# LANGUAGE StandaloneDeriving #-}
{-# LANGUAGE StrictData #-}
{-# LANGUAGE TemplateHaskell #-}
{-# LANGUAGE TypeFamilies #-}
-- |
-- Module: Chainweb.Pact.Types
-- Copyright: Copyright © 2018 Kadena LLC.
-- License: See LICENSE file
-- Maintainer: Mark Nichols <mark@kadena.io>
-- Stability: experimental
--
-- Pact Types module for Chainweb
--
module Chainweb.Pact.Types
  ( -- * Pact Db State
    PactDbStatePersist(..)
  , pdbspRestoreFile
  , pdbspPactDbState

    -- * Misc helpers
  , Transactions(..)
  , transactionCoinbase
  , transactionPairs

  , GasSupply(..)
  , GasId(..)
  , EnforceCoinbaseFailure(..)
  , CoinbaseUsePrecompiled(..)

    -- * Transaction State
  , TransactionState(..)
  , txGasModel
  , txGasLimit
  , txGasUsed
  , txGasId
  , txLogs
  , txCache
  , txWarnings

    -- * Transaction Env
  , TransactionEnv(..)
  , txMode
  , txDbEnv
  , txLogger
  , txGasLogger
  , txPublicData
  , txSpvSupport
  , txNetworkId
  , txGasPrice
  , txRequestKey
  , txExecutionConfig

    -- * Transaction Execution Monad
  , TransactionM(..)
  , runTransactionM
  , evalTransactionM
  , execTransactionM

    -- * Pact Service Env
  , PactServiceEnv(..)
  , psMempoolAccess
  , psCheckpointer
  , psPdb
  , psBlockHeaderDb
  , psGasModel
  , psMinerRewards
  , psReorgLimit
  , psLocalRewindDepthLimit
  , psPreInsertCheckTimeout
  , psOnFatalError
  , psVersion
  , psValidateHashesOnReplay
  , psLogger
  , psGasLogger
  , psAllowReadsInLocal
  , psIsBatch
  , psCheckpointerDepth
  , psBlockGasLimit
  , psChainId

  , getCheckpointer

    -- * TxContext
  , TxContext(..)
  , ctxToPublicData
  , ctxToPublicData'
  , ctxBlockHeader
  , ctxCurrentBlockHeight
  , ctxChainId
  , ctxVersion
  , getTxContext

    -- * Pact Service State
  , PactServiceState(..)
  , psStateValidated
  , psInitCache
  , psParentHeader
  , psSpvSupport

  -- * Module cache
  , ModuleCache(..)
  , filterModuleCacheByKey
  , moduleCacheToHashMap
  , moduleCacheFromHashMap
  , moduleCacheKeys
  , ModuleInitCache
  , getInitCache
  , updateInitCache

    -- * Pact Service Monad
  , PactServiceM(..)
  , runPactServiceM
  , evalPactServiceM
  , execPactServiceM

    -- * Logging with Pact logger

  , tracePactServiceM
  , tracePactServiceM'
  , pactLoggers
  , logg_
  , logInfo_
  , logWarn_
  , logError_
  , logDebug_
  , logg
  , logInfo
  , logWarn
  , logError
  , logDebug
  , logJsonTrace_
  , logJsonTrace
  , localLabel

    -- * types
  , TxTimeout(..)
  , ApplyCmdExecutionContext(..)

  -- * miscellaneous
  , defaultOnFatalError
  , defaultReorgLimit
  , defaultLocalRewindDepthLimit
  , testPactServiceConfig
  , testBlockGasLimit
  , defaultModuleCacheLimit
  , catchesPactError
  , UnexpectedErrorPrinting(..)
  , defaultPreInsertCheckTimeout
  ) where

import Control.DeepSeq
import Control.Exception (asyncExceptionFromException, asyncExceptionToException)
import Control.Exception.Safe
import Control.Lens
import Control.Monad.Reader
import Control.Monad.State.Strict

import Data.Aeson hiding (Error,(.=))
import Data.Default (def)
import qualified Data.HashMap.Strict as HM
import Data.LogMessage
import Data.Set (Set)
import qualified Data.Map.Strict as M
import Data.Text (pack, unpack, Text)
import Data.Vector (Vector)

import GHC.Generics (Generic)

import System.LogLevel

-- internal pact modules

import Pact.Interpreter (PactDbEnv)
import qualified Pact.JSON.Encode as J
import qualified Pact.JSON.Legacy.HashMap as LHM
import Pact.Parse (ParsedDecimal)
import Pact.Types.ChainId (NetworkId)
import Pact.Types.ChainMeta
import Pact.Types.Command
import Pact.Types.Gas
import Pact.Types.Names
import Pact.Types.Persistence (ExecutionMode, TxLogJson)
import Pact.Types.Pretty (viaShow)
import Pact.Types.Runtime (ExecutionConfig(..), ModuleData(..), PactWarning, PactError(..), PactErrorType(..))
import Pact.Types.SPV
import Pact.Types.Term
import qualified Pact.Types.Logger as P

-- internal chainweb modules

import Chainweb.BlockCreationTime
import Chainweb.BlockHash
import Chainweb.BlockHeader
import Chainweb.BlockHeight
import Chainweb.BlockHeaderDB
import Chainweb.ChainId
import Chainweb.Mempool.Mempool (TransactionHash)
import Chainweb.Miner.Pact
import Chainweb.Logger
import Chainweb.Pact.Backend.DbCache
import Chainweb.Pact.Backend.Types
import Chainweb.Pact.Service.Types
import Chainweb.Payload.PayloadStore
import Chainweb.Time
import Chainweb.Transaction
import Chainweb.Utils
import Chainweb.Version
import Chainweb.Version.Guards
<<<<<<< HEAD
=======
import Utils.Logging.Trace
>>>>>>> cda46fc8


data Transactions r = Transactions
    { _transactionPairs :: !(Vector (ChainwebTransaction, r))
    , _transactionCoinbase :: !(CommandResult [TxLogJson])
    } deriving (Functor, Foldable, Traversable, Eq, Show, Generic, NFData)
makeLenses 'Transactions

data PactDbStatePersist = PactDbStatePersist
    { _pdbspRestoreFile :: !(Maybe FilePath)
    , _pdbspPactDbState :: !PactDbState
    }
makeLenses ''PactDbStatePersist

-- -------------------------------------------------------------------------- --
-- Coinbase output utils

-- | Indicates a computed gas charge (gas amount * gas price)
newtype GasSupply = GasSupply { _gasSupply :: ParsedDecimal }
   deriving (Eq,Ord)
   deriving newtype (Num,Real,Fractional,FromJSON)
instance Show GasSupply where show (GasSupply g) = show g

instance J.Encode GasSupply where
    build = J.build . _gasSupply

newtype GasId = GasId PactId deriving (Eq, Show)

-- | Whether to enforce coinbase failures, failing the block,
-- or be backward-compatible and allow.
-- Backward-compat fix is to enforce in new block, but ignore in validate.
--
newtype EnforceCoinbaseFailure = EnforceCoinbaseFailure Bool

-- | Always use precompiled templates in coinbase or use date rule.
newtype CoinbaseUsePrecompiled = CoinbaseUsePrecompiled Bool

-- -------------------------------------------------------------------------- --
-- Module Cache

-- | Block scoped Module Cache
--
newtype ModuleCache = ModuleCache { _getModuleCache :: LHM.HashMap ModuleName (ModuleData Ref, Bool) }
    deriving newtype (Semigroup, Monoid, NFData)

filterModuleCacheByKey
    :: (ModuleName -> Bool)
    -> ModuleCache
    -> ModuleCache
filterModuleCacheByKey f (ModuleCache c) = ModuleCache $
    LHM.fromList $ filter (f . fst) $ LHM.toList c
{-# INLINE filterModuleCacheByKey #-}

moduleCacheToHashMap
    :: ModuleCache
    -> HM.HashMap ModuleName (ModuleData Ref, Bool)
moduleCacheToHashMap (ModuleCache c) = HM.fromList $ LHM.toList c
{-# INLINE moduleCacheToHashMap #-}

moduleCacheFromHashMap
    :: HM.HashMap ModuleName (ModuleData Ref, Bool)
    -> ModuleCache
moduleCacheFromHashMap = ModuleCache . LHM.fromList . HM.toList
{-# INLINE moduleCacheFromHashMap #-}

moduleCacheKeys :: ModuleCache -> [ModuleName]
moduleCacheKeys (ModuleCache a) = fst <$> LHM.toList a
{-# INLINE moduleCacheKeys #-}

-- -------------------------------------------------------------------- --
-- Local vs. Send execution context flag

data ApplyCmdExecutionContext = ApplyLocal | ApplySend

-- -------------------------------------------------------------------- --
-- Tx Execution Service Monad

-- | Transaction execution state
--
data TransactionState = TransactionState
    { _txCache :: !ModuleCache
    , _txLogs :: ![TxLogJson]
    , _txGasUsed :: !Gas
    , _txGasId :: !(Maybe GasId)
    , _txGasModel :: !GasModel
    , _txWarnings :: !(Set PactWarning)
    }
makeLenses ''TransactionState

-- | Transaction execution env
--
data TransactionEnv logger db = TransactionEnv
    { _txMode :: !ExecutionMode
    , _txDbEnv :: !(PactDbEnv db)
    , _txLogger :: !logger
    , _txGasLogger :: !(Maybe logger)
    , _txPublicData :: !PublicData
    , _txSpvSupport :: !SPVSupport
    , _txNetworkId :: !(Maybe NetworkId)
    , _txGasPrice :: !GasPrice
    , _txRequestKey :: !RequestKey
    , _txGasLimit :: !Gas
    , _txExecutionConfig :: !ExecutionConfig
    }
makeLenses ''TransactionEnv

-- | The transaction monad used in transaction execute. The reader
-- environment is the a Pact command env, writer is a list of json-ified
-- tx logs, and transaction state consists of a module cache, gas env,
-- and log values.
--
newtype TransactionM logger db a = TransactionM
    { _unTransactionM
        :: ReaderT (TransactionEnv logger db) (StateT TransactionState IO) a
    } deriving newtype
      ( Functor, Applicative, Monad
      , MonadReader (TransactionEnv logger db)
      , MonadState TransactionState
      , MonadThrow, MonadCatch, MonadMask
      , MonadIO
      )

-- | Run a 'TransactionM' computation given some initial
-- reader and state values, returning the full range of
-- results in a strict tuple
--
runTransactionM
    :: forall logger db a
    . TransactionEnv logger db
      -- ^ initial reader env
    -> TransactionState
      -- ^ initial state
    -> TransactionM logger db a
      -- ^ computation to execute
    -> IO (T2 a TransactionState)
runTransactionM tenv txst act
    = view (from _T2)
    <$> runStateT (runReaderT (_unTransactionM act) tenv) txst

-- | Run a 'TransactionM' computation given some initial
-- reader and state values, discarding the final state.
--
evalTransactionM
    :: forall logger db a
    . TransactionEnv logger db
      -- ^ initial reader env
    -> TransactionState
      -- ^ initial state
    -> TransactionM logger db a
    -> IO a
evalTransactionM tenv txst act
    = evalStateT (runReaderT (_unTransactionM act) tenv) txst

-- | Run a 'TransactionM' computation given some initial
-- reader and state values, returning just the final state.
--
execTransactionM
    :: forall logger db a
    . TransactionEnv logger db
      -- ^ initial reader env
    -> TransactionState
      -- ^ initial state
    -> TransactionM logger db a
    -> IO TransactionState
execTransactionM tenv txst act
    = execStateT (runReaderT (_unTransactionM act) tenv) txst



-- | Pair parent header with transaction metadata.
-- In cases where there is no transaction/Command, 'PublicMeta'
-- default value is used.
data TxContext = TxContext
<<<<<<< HEAD
  { _tcParentHeader :: ParentHeader
  , _tcPublicMeta :: PublicMeta
  } deriving Show

=======
  { _tcParentHeader :: !ParentHeader
  , _tcPublicMeta :: !PublicMeta
  } deriving Show
>>>>>>> cda46fc8

-- -------------------------------------------------------------------- --
-- Pact Service Monad

data PactServiceEnv logger tbl = PactServiceEnv
    { _psMempoolAccess :: !(Maybe MemPoolAccess)
    , _psCheckpointer :: !(Checkpointer logger)
    , _psPdb :: !(PayloadDb tbl)
    , _psBlockHeaderDb :: !BlockHeaderDb
    , _psGasModel :: !(TxContext -> GasModel)
    , _psMinerRewards :: !MinerRewards
    , _psLocalRewindDepthLimit :: !RewindLimit
    -- ^ The limit of rewind's depth in the `execLocal` command.
    , _psPreInsertCheckTimeout :: !Micros
    -- ^ Maximum allowed execution time for the transactions validation.
    , _psReorgLimit :: !RewindLimit
    -- ^ The limit of checkpointer's rewind in the `execValidationBlock` command.
    , _psOnFatalError :: !(forall a. PactException -> Text -> IO a)
    , _psVersion :: !ChainwebVersion
    , _psValidateHashesOnReplay :: !Bool
    , _psAllowReadsInLocal :: !Bool
    , _psLogger :: !logger
    , _psGasLogger :: !(Maybe logger)

    -- The following two fields are used to enforce invariants for using the
    -- checkpointer. These would better be enforced on the type level. But that
    -- would require changing many function signatures and is postponed for now.
    --
    -- DO NOT use these fields if you don't know what they do!
    --
    , _psIsBatch :: !Bool
        -- ^ True when within a `withBatch` or `withDiscardBatch` call.
    , _psCheckpointerDepth :: !Int
        -- ^ Number of nested checkpointer calls
    , _psBlockGasLimit :: !GasLimit
    , _psChainId :: !ChainId
    }
makeLenses ''PactServiceEnv

instance HasChainwebVersion (PactServiceEnv logger c) where
    _chainwebVersion = _chainwebVersion . _psBlockHeaderDb
    {-# INLINE _chainwebVersion #-}

instance HasChainId (PactServiceEnv logger c) where
    _chainId = _chainId . _psBlockHeaderDb
    {-# INLINE _chainId #-}

defaultReorgLimit :: RewindLimit
defaultReorgLimit = RewindLimit 480

defaultLocalRewindDepthLimit :: RewindLimit
defaultLocalRewindDepthLimit = RewindLimit 1000

defaultPreInsertCheckTimeout :: Micros
defaultPreInsertCheckTimeout = 1000000 -- 1 second

-- | Default limit for the per chain size of the decoded module cache.
--
-- default limit: 60 MiB per chain
--
defaultModuleCacheLimit :: DbCacheLimitBytes
defaultModuleCacheLimit = DbCacheLimitBytes (60 * mebi)

-- | NOTE this is only used for tests/benchmarks. DO NOT USE IN PROD
testPactServiceConfig :: PactServiceConfig
testPactServiceConfig = PactServiceConfig
      { _pactReorgLimit = defaultReorgLimit
      , _pactLocalRewindDepthLimit = defaultLocalRewindDepthLimit
      , _pactPreInsertCheckTimeout = defaultPreInsertCheckTimeout
      , _pactRevalidate = True
      , _pactQueueSize = 1000
      , _pactResetDb = True
      , _pactAllowReadsInLocal = False
      , _pactUnlimitedInitialRewind = False
      , _pactBlockGasLimit = testBlockGasLimit
      , _pactLogGas = False
      , _pactModuleCacheLimit = defaultModuleCacheLimit
      }

-- | This default value is only relevant for testing. In a chainweb-node the @GasLimit@
-- is initialized from the @_configBlockGasLimit@ value of @ChainwebConfiguration@.
--
testBlockGasLimit :: GasLimit
testBlockGasLimit = 20000

newtype ReorgLimitExceeded = ReorgLimitExceeded Text

instance Show ReorgLimitExceeded where
  show (ReorgLimitExceeded t) = "reorg limit exceeded: \n" <> unpack t

instance Exception ReorgLimitExceeded where
    fromException = asyncExceptionFromException
    toException = asyncExceptionToException

newtype TxTimeout = TxTimeout TransactionHash
    deriving Show
instance Exception TxTimeout

defaultOnFatalError :: forall a. (LogLevel -> Text -> IO ()) -> PactException -> Text -> IO a
defaultOnFatalError lf pex t = do
    lf Error errMsg
    throw $ ReorgLimitExceeded errMsg
  where
    errMsg = pack (show pex) <> "\n" <> t

type ModuleInitCache = M.Map BlockHeight ModuleCache

data PactServiceState = PactServiceState
    { _psStateValidated :: !(Maybe BlockHeader)
    , _psInitCache :: !ModuleInitCache
    , _psParentHeader :: !ParentHeader
    , _psSpvSupport :: !SPVSupport
    }
makeLenses ''PactServiceState

tracePactServiceM :: (Logger logger, ToJSON param) => Text -> param -> Int -> PactServiceM logger tbl a -> PactServiceM logger tbl a
tracePactServiceM label param weight a = tracePactServiceM' label param (const weight) a

tracePactServiceM' :: (Logger logger, ToJSON param) => Text -> param -> (a -> Int) -> PactServiceM logger tbl a -> PactServiceM logger tbl a
tracePactServiceM' label param calcWeight a = do
    e <- ask
    s <- get
    T2 r s' <- liftIO $ trace' (logJsonTrace_ (_psLogger e)) label param (calcWeight . sfst) (runPactServiceM s e a)
    put s'
    return r

-- | Look up an init cache that is stored at or before the height of the current parent header.
getInitCache :: PactServiceM logger tbl ModuleCache
getInitCache = get >>= \PactServiceState{..} ->
    case M.lookupLE (pbh _psParentHeader) _psInitCache of
      Just (_,mc) -> return mc
      Nothing -> return mempty
  where
    pbh = _blockHeight . _parentHeader

-- | Update init cache at adjusted parent block height (APBH).
-- Contents are merged with cache found at or before APBH.
-- APBH is 0 for genesis and (parent block height + 1) thereafter.
updateInitCache :: ModuleCache -> PactServiceM logger tbl ()
updateInitCache mc = get >>= \PactServiceState{..} -> do
    let bf 0 = 0
        bf h = succ h
        pbh = bf . _blockHeight . _parentHeader $ _psParentHeader

    v <- view psVersion

    psInitCache .= case M.lookupLE pbh _psInitCache of
      Nothing -> M.singleton pbh mc
      Just (_,before)
        | cleanModuleCache v (_chainId $ _psParentHeader) pbh ->
          M.insert pbh mc _psInitCache
        | otherwise -> M.insert pbh (before <> mc) _psInitCache

-- | Convert context to datatype for Pact environment.
--
-- TODO: this should be deprecated, since the `ctxBlockHeader`
-- call fetches a grandparent, not the parent.
--
ctxToPublicData :: TxContext -> PublicData
ctxToPublicData ctx@(TxContext _ pm) = PublicData
    { _pdPublicMeta = pm
    , _pdBlockHeight = bh
    , _pdBlockTime = bt
    , _pdPrevBlockHash = toText hsh
    }
  where
    h = ctxBlockHeader ctx
    BlockHeight bh = ctxCurrentBlockHeight ctx
    BlockCreationTime (Time (TimeSpan (Micros !bt))) = _blockCreationTime h
    BlockHash hsh = _blockParent h

-- | Convert context to datatype for Pact environment using the
-- current blockheight, referencing the parent header (not grandparent!)
-- hash and blocktime data
--
ctxToPublicData' :: TxContext -> PublicData
ctxToPublicData' (TxContext ph pm) = PublicData
    { _pdPublicMeta = pm
    , _pdBlockHeight = bh
    , _pdBlockTime = bt
    , _pdPrevBlockHash = toText h
    }
  where
    bheader = _parentHeader ph
    BlockHeight !bh = succ $ _blockHeight bheader
    BlockCreationTime (Time (TimeSpan (Micros !bt))) =
      _blockCreationTime bheader
    BlockHash h = _blockHash bheader

-- | Retreive parent header as 'BlockHeader'
ctxBlockHeader :: TxContext -> BlockHeader
ctxBlockHeader = _parentHeader . _tcParentHeader

-- | Get "current" block height, which means parent height + 1.
-- This reflects Pact environment focus on current block height,
-- which influenced legacy switch checks as well.
ctxCurrentBlockHeight :: TxContext -> BlockHeight
ctxCurrentBlockHeight = succ . _blockHeight . ctxBlockHeader

ctxChainId :: TxContext -> ChainId
ctxChainId = _blockChainId . ctxBlockHeader

ctxVersion :: TxContext -> ChainwebVersion
ctxVersion = _chainwebVersion . ctxBlockHeader

-- | Assemble tx context from transaction metadata and parent header.
getTxContext :: PublicMeta -> PactServiceM logger tbl TxContext
getTxContext pm = use psParentHeader >>= \ph -> return (TxContext ph pm)


newtype PactServiceM logger tbl a = PactServiceM
  { _unPactServiceM ::
       ReaderT (PactServiceEnv logger tbl) (StateT PactServiceState IO) a
  } deriving newtype
    ( Functor, Applicative, Monad
    , MonadReader (PactServiceEnv logger tbl)
    , MonadState PactServiceState
    , MonadThrow, MonadCatch, MonadMask
    , MonadIO
    )

-- | Run a 'PactServiceM' computation given some initial
-- reader and state values, returning final value and
-- final program state
--
runPactServiceM
    :: PactServiceState
    -> PactServiceEnv logger tbl
    -> PactServiceM logger tbl a
    -> IO (T2 a PactServiceState)
runPactServiceM st env act
    = view (from _T2)
    <$> runStateT (runReaderT (_unPactServiceM act) env) st


-- | Run a 'PactServiceM' computation given some initial
-- reader and state values, discarding final state
--
evalPactServiceM
    :: PactServiceState
    -> PactServiceEnv logger tbl
    -> PactServiceM logger tbl a
    -> IO a
evalPactServiceM st env act
    = evalStateT (runReaderT (_unPactServiceM act) env) st

-- | Run a 'PactServiceM' computation given some initial
-- reader and state values, discarding final state
--
execPactServiceM
    :: PactServiceState
    -> PactServiceEnv logger tbl
    -> PactServiceM logger tbl a
    -> IO PactServiceState
execPactServiceM st env act
    = execStateT (runReaderT (_unPactServiceM act) env) st


getCheckpointer :: PactServiceM logger tbl (Checkpointer logger)
getCheckpointer = view psCheckpointer

-- -------------------------------------------------------------------------- --
-- Pact Logger

pactLogLevel :: String -> LogLevel
pactLogLevel "INFO" = Info
pactLogLevel "ERROR" = Error
pactLogLevel "DEBUG" = Debug
pactLogLevel "WARN" = Warn
pactLogLevel _ = Info

-- | Create Pact Loggers that use the the chainweb logging system as backend.
--
pactLoggers :: Logger logger => logger -> P.Loggers
pactLoggers logger = P.Loggers $ P.mkLogger (error "ignored") fun def
  where
    fun :: P.LoggerLogFun
    fun _ (P.LogName n) cat msg = do
        let namedLogger = addLabel ("logger", pack n) logger
        logFunctionText namedLogger (pactLogLevel cat) $ pack msg

-- | Write log message
--
logg_ :: (MonadIO m, Logger logger) => logger -> LogLevel -> Text -> m ()
logg_ logger level msg = liftIO $ logFunction logger level msg

-- | Write log message using the logger in Checkpointer environment

logInfo_ :: (MonadIO m, Logger logger) => logger -> Text -> m ()
logInfo_ l = logg_ l Info

logWarn_ :: (MonadIO m, Logger logger) => logger -> Text -> m ()
logWarn_ l = logg_ l Warn

logError_ :: (MonadIO m, Logger logger) => logger -> Text -> m ()
logError_ l = logg_ l Error

logDebug_ :: (MonadIO m, Logger logger) => logger -> Text -> m ()
logDebug_ l = logg_ l Debug

logJsonTrace_ :: (MonadIO m, ToJSON a, Typeable a, NFData a, Logger logger) => logger -> LogLevel -> JsonLog a -> m ()
logJsonTrace_ logger level msg = liftIO $ logFunction logger level msg

-- | Write log message using the logger in Checkpointer environment
--
logg :: (Logger logger) => LogLevel -> Text -> PactServiceM logger tbl ()
logg level msg = view psLogger >>= \l -> logg_ l level msg

logInfo :: (Logger logger) => Text -> PactServiceM logger tbl ()
logInfo msg = view psLogger >>= \l -> logInfo_ l msg

logWarn :: (Logger logger) => Text -> PactServiceM logger tbl ()
logWarn msg = view psLogger >>= \l -> logWarn_ l msg

logError :: (Logger logger) => Text -> PactServiceM logger tbl ()
logError msg = view psLogger >>= \l -> logError_ l msg

logDebug :: (Logger logger) => Text -> PactServiceM logger tbl ()
logDebug msg = view psLogger >>= \l -> logDebug_ l msg

logJsonTrace :: (ToJSON a, Typeable a, NFData a, Logger logger) => LogLevel -> JsonLog a -> PactServiceM logger tbl ()
logJsonTrace level msg = view psLogger >>= \l -> logJsonTrace_ l level msg

localLabel :: (Logger logger) => (Text, Text) -> PactServiceM logger tbl x -> PactServiceM logger tbl x
localLabel lbl x = do
  locally psLogger (addLabel lbl) x

data UnexpectedErrorPrinting = PrintsUnexpectedError | CensorsUnexpectedError

catchesPactError :: (MonadCatch m, MonadIO m, Logger logger) => logger -> UnexpectedErrorPrinting -> m a -> m (Either PactError a)
catchesPactError logger exnPrinting action = catches (Right <$> action)
  [ Handler $ \(e :: PactError) -> return $ Left e
  , Handler $ \(e :: SomeException) -> do
      liftIO $ logWarn_ logger ("catchesPactError: unknown error: " <> sshow e)
      return $ Left $ PactError EvalError def def $
        case exnPrinting of
          PrintsUnexpectedError -> viaShow e
          CensorsUnexpectedError -> "unknown error"
  ]<|MERGE_RESOLUTION|>--- conflicted
+++ resolved
@@ -218,10 +218,7 @@
 import Chainweb.Utils
 import Chainweb.Version
 import Chainweb.Version.Guards
-<<<<<<< HEAD
-=======
 import Utils.Logging.Trace
->>>>>>> cda46fc8
 
 
 data Transactions r = Transactions
@@ -395,16 +392,9 @@
 -- In cases where there is no transaction/Command, 'PublicMeta'
 -- default value is used.
 data TxContext = TxContext
-<<<<<<< HEAD
-  { _tcParentHeader :: ParentHeader
-  , _tcPublicMeta :: PublicMeta
-  } deriving Show
-
-=======
   { _tcParentHeader :: !ParentHeader
   , _tcPublicMeta :: !PublicMeta
   } deriving Show
->>>>>>> cda46fc8
 
 -- -------------------------------------------------------------------- --
 -- Pact Service Monad
