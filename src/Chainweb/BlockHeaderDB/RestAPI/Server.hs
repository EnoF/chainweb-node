{-# LANGUAGE CPP #-}
{-# LANGUAGE DataKinds #-}
{-# LANGUAGE FlexibleContexts #-}
{-# LANGUAGE LambdaCase #-}
{-# LANGUAGE ScopedTypeVariables #-}
{-# LANGUAGE TypeApplications #-}

-- |
-- Module: Chainweb.BlockHeaderDB.RestAPI.Server
-- Copyright: Copyright © 2018 Kadena LLC.
-- License: MIT
-- Maintainer: Lars Kuhtz <lars@kadena.io>
-- Stability: experimental
--
-- TODO
--
module Chainweb.BlockHeaderDB.RestAPI.Server
(
  someBlockHeaderDbServer
, someBlockHeaderDbServers

-- * Single Chain Server
, blockHeaderDbApp
, blockHeaderDbApiLayout
) where

<<<<<<< HEAD
import Control.Arrow ((&&&), (***))
import Control.Lens
import Control.Monad (void)
import Control.Monad.Catch (try)
=======
import Control.Arrow ((***), (&&&))
import Control.Monad.Catch (catch)
import Control.Lens
>>>>>>> 8bb2e772
import Control.Monad.Except (MonadError(..))
import Control.Monad.IO.Class

import Data.Hashable (Hashable)
import qualified Data.HashSet as HS
import Data.Proxy
import qualified Data.Text.IO as T

import Prelude hiding (lookup)

import Servant.API
import Servant.Server


-- internal modules
import Chainweb.BlockHeaderDB
import Chainweb.BlockHeaderDB.RestAPI
import Chainweb.ChainId
import Chainweb.RestAPI.Utils
import Chainweb.TreeDB
<<<<<<< HEAD
import Chainweb.Utils (reverseStream, sshow)
=======
import Chainweb.Utils
>>>>>>> 8bb2e772
import Chainweb.Version

import Chainweb.RestAPI.Orphans ()

-- -------------------------------------------------------------------------- --
-- Handler Tools

checkKey
    :: MonadError ServantErr m
    => MonadIO m
    => TreeDb db
    => db
    -> DbKey db
    -> m (DbKey db)
checkKey db k = liftIO (lookup db k) >>= maybe (throwError err404) (pure . const k)

-- | Confirm if keys comprising the given bounds exist within a `TreeDb`.
checkBounds
    :: MonadError ServantErr m
    => MonadIO m
    => TreeDb db
    => db
    -> Bounds (DbKey db)
    -> m (Bounds (DbKey db))
checkBounds db (Bounds l u) = (\l' u' -> Bounds (LowerBound l') (UpperBound u'))
    <$> checkKey db (_getLowerBound l)
    <*> checkKey db (_getUpperBound u)

-- | Convenience function for rewrapping `Bounds` in a form preferred by
-- the handlers below.
setWrap :: Hashable k => Bounds k -> (HS.HashSet (LowerBound k), HS.HashSet (UpperBound k))
setWrap = (HS.singleton *** HS.singleton) . (_lower &&& _upper)

-- -------------------------------------------------------------------------- --
-- Handlers

-- | All leaf nodes (i.e. the newest blocks on any given branch).
branchesHandler
    :: TreeDb db
    => db
    -> Maybe Limit
    -> Maybe (NextItem (DbKey db))
    -> Maybe MinRank
    -> Maybe MaxRank
<<<<<<< HEAD
    -> Handler (Page (DbKey db) (DbKey db))
branchesHandler db limit next minr maxr = do
    nextChecked <- traverse (checkKey db) next
    let ls = void $ leafKeys db (Inclusive <$> next) limit minr maxr
    liftIO $ streamToPage id nextChecked limit ls
=======
    -> Maybe (Bounds (DbKey db))
    -> Handler (Page (NextItem (DbKey db)) (DbKey db))
branchesHandler db limit next minr maxr range = do
    nextChecked <- traverse (traverse $ checkKey db) next
    (low, upp)  <- maybe (pure (mempty, mempty)) (fmap setWrap . checkBounds db) range
    let hs = branchKeys db nextChecked limit minr maxr low upp
    liftIO $ streamToPage id hs
>>>>>>> 8bb2e772

-- | Every `TreeDb` key within a given range.
hashesHandler
    :: TreeDb db
    => db
    -> Maybe Limit
    -> Maybe (NextItem (DbKey db))
    -> Maybe MinRank
    -> Maybe MaxRank
<<<<<<< HEAD
    -> Maybe (Bounds (DbKey db))
    -> Handler (Page (DbKey db) (DbKey db))
hashesHandler db limit next minr maxr range = do
    nextChecked <- traverse (checkKey db) next
    hs <- s range
    liftIO $ streamToPage id nextChecked limit hs
  where
    s Nothing = pure . void $ keys db Nothing Nothing minr maxr
    s (Just r) = do
      (low, upp)  <- setWrap <$> checkBounds db r
      pure . reverseStream . void $ branchKeys db Nothing Nothing minr maxr low upp
=======
    -> Handler (Page (NextItem (DbKey db)) (DbKey db))
hashesHandler db limit next minr maxr = do
    nextChecked <- traverse (traverse $ checkKey db) next
    hashesHandler db limit nextChecked minr maxr
>>>>>>> 8bb2e772

-- | Every `TreeDb` entry within a given range.
headersHandler
    :: TreeDb db
    => db
    -> Maybe Limit
    -> Maybe (NextItem (DbKey db))
    -> Maybe MinRank
    -> Maybe MaxRank
<<<<<<< HEAD
    -> Maybe (Bounds (DbKey db))
    -> Handler (Page (DbKey db) (DbEntry db))
headersHandler db limit next minr maxr range = do
    nextChecked <- traverse (checkKey db) next
    hs <- s range
    liftIO $ streamToPage key nextChecked limit hs
  where
    s Nothing = pure . void $ entries db Nothing Nothing minr maxr
    s (Just r) = do
      (low, upp)  <- setWrap <$>  checkBounds db r
      pure . reverseStream . void $ branchEntries db Nothing Nothing minr maxr low upp
=======
    -> Handler (Page (NextItem (DbKey db)) (DbEntry db))
headersHandler db limit next minr maxr = do
    nextChecked <- traverse (traverse $ checkKey db) next
    let hs = entries db nextChecked limit minr maxr
    liftIO $ streamToPage key hs
>>>>>>> 8bb2e772

headerHandler :: TreeDb db => db -> DbKey db -> Handler (DbEntry db)
headerHandler db k = liftIO (lookup db k) >>= maybe (throwError err404) pure

<<<<<<< HEAD
headerPutHandler :: forall db. (TreeDb db) => db -> DbEntry db -> Handler NoContent
headerPutHandler db e = (liftIO $ try $ insert db e) >>= \case
    Left (err :: TreeDbException db) -> throwError $ err400 { errBody = sshow err }
    Right _ -> pure NoContent
=======
headerPutHandler
    :: forall db
    . TreeDb db
    => db
    -> DbEntry db
    -> Handler NoContent
headerPutHandler db e = (NoContent <$ liftIO (insert db e))
    `catch` \(err :: TreeDbException db) ->
        throwError $ err400 { errBody = sshow err }
>>>>>>> 8bb2e772

-- -------------------------------------------------------------------------- --
-- BlockHeaderDB API Server

blockHeaderDbServer :: BlockHeaderDb_ v c -> Server (BlockHeaderDbApi v c)
blockHeaderDbServer (BlockHeaderDb_ db) =
    branchesHandler db
    :<|> hashesHandler db
    :<|> headersHandler db
    :<|> headerHandler db
    :<|> headerPutHandler db

-- -------------------------------------------------------------------------- --
-- Application for a single BlockHeaderDB

blockHeaderDbApp
    :: forall v c
    . KnownChainwebVersionSymbol v
    => KnownChainIdSymbol c
    => BlockHeaderDb_ v c
    -> Application
blockHeaderDbApp db = serve (Proxy @(BlockHeaderDbApi v c)) (blockHeaderDbServer db)

blockHeaderDbApiLayout
    :: forall v c
    . KnownChainwebVersionSymbol v
    => KnownChainIdSymbol c
    => BlockHeaderDb_ v c
    -> IO ()
blockHeaderDbApiLayout _ = T.putStrLn $ layout (Proxy @(BlockHeaderDbApi v c))

-- -------------------------------------------------------------------------- --
-- Multichain Server

someBlockHeaderDbServer :: SomeBlockHeaderDb -> SomeServer
someBlockHeaderDbServer (SomeBlockHeaderDb (db :: BlockHeaderDb_ v c))
    = SomeServer (Proxy @(BlockHeaderDbApi v c)) (blockHeaderDbServer db)

someBlockHeaderDbServers :: ChainwebVersion -> [(ChainId, BlockHeaderDb)] -> SomeServer
someBlockHeaderDbServers v = mconcat
    . fmap (someBlockHeaderDbServer . uncurry (someBlockHeaderDbVal v))<|MERGE_RESOLUTION|>--- conflicted
+++ resolved
@@ -1,7 +1,6 @@
 {-# LANGUAGE CPP #-}
 {-# LANGUAGE DataKinds #-}
 {-# LANGUAGE FlexibleContexts #-}
-{-# LANGUAGE LambdaCase #-}
 {-# LANGUAGE ScopedTypeVariables #-}
 {-# LANGUAGE TypeApplications #-}
 
@@ -24,16 +23,9 @@
 , blockHeaderDbApiLayout
 ) where
 
-<<<<<<< HEAD
-import Control.Arrow ((&&&), (***))
-import Control.Lens
-import Control.Monad (void)
-import Control.Monad.Catch (try)
-=======
 import Control.Arrow ((***), (&&&))
 import Control.Monad.Catch (catch)
 import Control.Lens
->>>>>>> 8bb2e772
 import Control.Monad.Except (MonadError(..))
 import Control.Monad.IO.Class
 
@@ -54,11 +46,7 @@
 import Chainweb.ChainId
 import Chainweb.RestAPI.Utils
 import Chainweb.TreeDB
-<<<<<<< HEAD
-import Chainweb.Utils (reverseStream, sshow)
-=======
 import Chainweb.Utils
->>>>>>> 8bb2e772
 import Chainweb.Version
 
 import Chainweb.RestAPI.Orphans ()
@@ -95,7 +83,7 @@
 -- -------------------------------------------------------------------------- --
 -- Handlers
 
--- | All leaf nodes (i.e. the newest blocks on any given branch).
+{- FIXME
 branchesHandler
     :: TreeDb db
     => db
@@ -103,21 +91,28 @@
     -> Maybe (NextItem (DbKey db))
     -> Maybe MinRank
     -> Maybe MaxRank
-<<<<<<< HEAD
-    -> Handler (Page (DbKey db) (DbKey db))
-branchesHandler db limit next minr maxr = do
-    nextChecked <- traverse (checkKey db) next
-    let ls = void $ leafKeys db (Inclusive <$> next) limit minr maxr
-    liftIO $ streamToPage id nextChecked limit ls
-=======
     -> Maybe (Bounds (DbKey db))
     -> Handler (Page (NextItem (DbKey db)) (DbKey db))
 branchesHandler db limit next minr maxr range = do
     nextChecked <- traverse (traverse $ checkKey db) next
     (low, upp)  <- maybe (pure (mempty, mempty)) (fmap setWrap . checkBounds db) range
-    let hs = branchKeys db nextChecked limit minr maxr low upp
+    let hs = leafKeys db nextChecked limit minr maxr low upp
     liftIO $ streamToPage id hs
->>>>>>> 8bb2e772
+-}
+
+-- | All leaf nodes (i.e. the newest blocks on any given branch).
+leavesHandler
+    :: TreeDb db
+    => db
+    -> Maybe Limit
+    -> Maybe (NextItem (DbKey db))
+    -> Maybe MinRank
+    -> Maybe MaxRank
+    -> Handler (Page (NextItem (DbKey db)) (DbKey db))
+leavesHandler db limit next minr maxr = do
+    nextChecked <- traverse (traverse $ checkKey db) next
+    let hs = leafKeys db nextChecked limit minr maxr
+    liftIO $ streamToPage id hs
 
 -- | Every `TreeDb` key within a given range.
 hashesHandler
@@ -127,24 +122,10 @@
     -> Maybe (NextItem (DbKey db))
     -> Maybe MinRank
     -> Maybe MaxRank
-<<<<<<< HEAD
-    -> Maybe (Bounds (DbKey db))
-    -> Handler (Page (DbKey db) (DbKey db))
-hashesHandler db limit next minr maxr range = do
-    nextChecked <- traverse (checkKey db) next
-    hs <- s range
-    liftIO $ streamToPage id nextChecked limit hs
-  where
-    s Nothing = pure . void $ keys db Nothing Nothing minr maxr
-    s (Just r) = do
-      (low, upp)  <- setWrap <$> checkBounds db r
-      pure . reverseStream . void $ branchKeys db Nothing Nothing minr maxr low upp
-=======
     -> Handler (Page (NextItem (DbKey db)) (DbKey db))
 hashesHandler db limit next minr maxr = do
     nextChecked <- traverse (traverse $ checkKey db) next
     hashesHandler db limit nextChecked minr maxr
->>>>>>> 8bb2e772
 
 -- | Every `TreeDb` entry within a given range.
 headersHandler
@@ -154,35 +135,15 @@
     -> Maybe (NextItem (DbKey db))
     -> Maybe MinRank
     -> Maybe MaxRank
-<<<<<<< HEAD
-    -> Maybe (Bounds (DbKey db))
-    -> Handler (Page (DbKey db) (DbEntry db))
-headersHandler db limit next minr maxr range = do
-    nextChecked <- traverse (checkKey db) next
-    hs <- s range
-    liftIO $ streamToPage key nextChecked limit hs
-  where
-    s Nothing = pure . void $ entries db Nothing Nothing minr maxr
-    s (Just r) = do
-      (low, upp)  <- setWrap <$>  checkBounds db r
-      pure . reverseStream . void $ branchEntries db Nothing Nothing minr maxr low upp
-=======
     -> Handler (Page (NextItem (DbKey db)) (DbEntry db))
 headersHandler db limit next minr maxr = do
     nextChecked <- traverse (traverse $ checkKey db) next
     let hs = entries db nextChecked limit minr maxr
     liftIO $ streamToPage key hs
->>>>>>> 8bb2e772
 
 headerHandler :: TreeDb db => db -> DbKey db -> Handler (DbEntry db)
 headerHandler db k = liftIO (lookup db k) >>= maybe (throwError err404) pure
 
-<<<<<<< HEAD
-headerPutHandler :: forall db. (TreeDb db) => db -> DbEntry db -> Handler NoContent
-headerPutHandler db e = (liftIO $ try $ insert db e) >>= \case
-    Left (err :: TreeDbException db) -> throwError $ err400 { errBody = sshow err }
-    Right _ -> pure NoContent
-=======
 headerPutHandler
     :: forall db
     . TreeDb db
@@ -192,14 +153,13 @@
 headerPutHandler db e = (NoContent <$ liftIO (insert db e))
     `catch` \(err :: TreeDbException db) ->
         throwError $ err400 { errBody = sshow err }
->>>>>>> 8bb2e772
 
 -- -------------------------------------------------------------------------- --
 -- BlockHeaderDB API Server
 
 blockHeaderDbServer :: BlockHeaderDb_ v c -> Server (BlockHeaderDbApi v c)
 blockHeaderDbServer (BlockHeaderDb_ db) =
-    branchesHandler db
+    leavesHandler db
     :<|> hashesHandler db
     :<|> headersHandler db
     :<|> headerHandler db
