--- conflicted
+++ resolved
@@ -387,10 +387,6 @@
             let mcfg = validatingMempoolConfig cid v (_configBlockGasLimit conf) (_configMinGasPrice conf)
             -- NOTE: the gas limit may be set based on block height in future, so this approach may not be valid.
             let maxGasLimit = fromIntegral <$> maxBlockGasLimit v maxBound
-<<<<<<< HEAD
-            when (Just (_configBlockGasLimit conf) > maxGasLimit) $
-                logg Warn "configured block gas limit is greater than the maximum for this chain; the maximum will be used instead"
-=======
             case maxGasLimit of
                 Just maxGasLimit'
                     | _configBlockGasLimit conf > maxGasLimit' ->
@@ -399,7 +395,6 @@
                             , "maximum for this chain; the maximum will be used instead"
                             ]
                 _ -> return ()
->>>>>>> cda46fc8
             withChainResources
                 v
                 cid
