{-# LANGUAGE BangPatterns #-}
{-# LANGUAGE DeriveAnyClass #-}
{-# LANGUAGE DeriveGeneric #-}
{-# LANGUAGE DerivingStrategies #-}
{-# LANGUAGE FlexibleContexts #-}
{-# LANGUAGE FlexibleInstances #-}
{-# LANGUAGE GeneralizedNewtypeDeriving #-}
{-# LANGUAGE LambdaCase #-}
{-# LANGUAGE MultiWayIf #-}
{-# LANGUAGE NumericUnderscores #-}
{-# LANGUAGE OverloadedStrings #-}
{-# LANGUAGE RankNTypes #-}
{-# LANGUAGE ScopedTypeVariables #-}
{-# LANGUAGE TemplateHaskell #-}
{-# LANGUAGE TupleSections #-}
{-# LANGUAGE TypeApplications #-}
{-# LANGUAGE TypeFamilies #-}

-- |
-- Module: Chainweb.Chainweb
-- Copyright: Copyright © 2018 Kadena LLC.
-- License: MIT
-- Maintainer: Lars Kuhtz <lars@kadena.io>
-- Stability: experimental
--
-- This module provides the tools to initialize the different components of the
-- chainweb consensus and run a chainweb-consensus node.
--
-- The overall pattern is that for each component @C@ there is
--
-- 1.  a function @withC@ that manages the resources of the component and passes
--     a handle that encapsulates those resources to an inner computation, and
--
-- 2.  a function @runC@ that takes the resource handle of @C@ and starts the
    -- component.
--
-- This pattern allows to bootstrap components with mutual dependencies and
-- resolve timing and ordering constraints for the startup of services.
--
-- Logging functions are initialized in the enviroment and passed as call backs
-- to the components.
--
module Chainweb.Chainweb
(
-- * Pact Configuration
  TransactionIndexConfig(..)
, defaultTransactionIndexConfig
, pTransactionIndexConfig

-- * Configuration
, ChainwebConfiguration(..)
, configNodeId
, configChainwebVersion
, configMiner
, configCoordinator
, configHeaderStream
, configReintroTxs
, configP2p
, configTransactionIndex
, configBlockGasLimit
, configCutFetchTimeout
, configCutLimitConfig
, defaultChainwebConfiguration
, pChainwebConfiguration
, validateChainwebConfiguration

-- * Chainweb Resources
, Chainweb(..)
, chainwebChains
, chainwebCutResources
, chainwebHostAddress
, chainwebMiner
, chainwebCoordinator
, chainwebHeaderStream
, chainwebLogger
, chainwebSocket
, chainwebPeer
, chainwebPayloadDb
, chainwebPactData
, chainwebThrottler
, chainwebMiningThrottler
, chainwebPutPeerThrottler
<<<<<<< HEAD
=======
, chainwebLocalThrottler
>>>>>>> a85bf7e4
, chainwebConfig
, chainwebRouteBlacklist

-- ** Mempool integration
, ChainwebTransaction
, Mempool.chainwebTransactionConfig
, validatingMempoolConfig

, withChainweb
, runChainweb

-- * Miner
, runMiner

-- * Throttler
<<<<<<< HEAD
, mkGenericThrottler
, mkMiningThrottler
, mkPutPeerThrottler
, checkPathPrefix
, mkThrottler

=======
, ThrottlingConfig(..)
, mkGenericThrottler
, mkMiningThrottler
, mkPutPeerThrottler
, mkLocalThrottler
, checkPathPrefix
, mkThrottler
>>>>>>> a85bf7e4
) where

import Configuration.Utils hiding (Error, Lens', disabled, (<.>))

import Control.Concurrent (threadDelay)
import Control.Concurrent.Async
import Control.Concurrent.MVar (MVar, newEmptyMVar, putMVar, readMVar)
import Control.Error.Util (note)
import Control.Lens hiding ((.=), (<.>))
import Control.Monad
import Control.Monad.Catch (throwM)

import Data.Align (alignWith)
import qualified Data.ByteString.Short as SB
import Data.CAS (casLookupM)
import Data.Foldable
import Data.Function (on)
import qualified Data.HashMap.Strict as HM
import Data.List (isPrefixOf, sortBy)
import Data.Maybe
import Data.Monoid
import qualified Data.Text as T
import Data.These (These(..))
import Data.Tuple.Strict (T2(..))
import qualified Data.Vector as V

import GHC.Generics hiding (from)

import qualified Network.HTTP.Client as HTTP
import Network.HTTP.Types.Status (status404)
import Network.Socket (Socket)
import Network.Wai
import Network.Wai.Handler.Warp
import Network.Wai.Middleware.Throttle

import Prelude hiding (log)

import System.Clock
import System.LogLevel

-- internal modules

import qualified Pact.Types.ChainId as P
import qualified Pact.Types.ChainMeta as P
import qualified Pact.Types.Command as P
import qualified Pact.Types.Hash as P

import Chainweb.BlockHeader
import Chainweb.BlockHeaderDB (BlockHeaderDb)
import Chainweb.BlockHeaderDB.RestAPI (HeaderStream(..))
import Chainweb.ChainId
import Chainweb.Chainweb.ChainResources
import Chainweb.Chainweb.CutResources
import Chainweb.Chainweb.MinerResources
import Chainweb.Chainweb.PeerResources
import Chainweb.Cut
import Chainweb.CutDB
import Chainweb.Graph
import Chainweb.HostAddress
import Chainweb.Logger
import qualified Chainweb.Mempool.InMemTypes as Mempool
import qualified Chainweb.Mempool.Mempool as Mempool
import Chainweb.Mempool.P2pConfig
import Chainweb.Miner.Config
import Chainweb.NodeId
import Chainweb.Pact.RestAPI.Server (PactServerData)
import Chainweb.Pact.Utils (fromPactChainId)
import Chainweb.Payload
import Chainweb.Payload.PayloadStore
import Chainweb.Payload.PayloadStore.RocksDB
import Chainweb.RestAPI
import Chainweb.RestAPI.NetworkID
import Chainweb.Transaction
import Chainweb.Utils
import Chainweb.Utils.RequestLog
import Chainweb.Version
import Chainweb.WebBlockHeaderDB
import Chainweb.WebPactExecutionService

import Data.CAS.RocksDB
import Data.LogMessage (LogFunctionText)

import P2P.Node.Configuration
import P2P.Node.PeerDB (PeerDb)
import P2P.Peer

-- -------------------------------------------------------------------------- --
-- TransactionIndexConfig

data TransactionIndexConfig = TransactionIndexConfig
    deriving (Show, Eq, Generic)

makeLenses ''TransactionIndexConfig

defaultTransactionIndexConfig :: TransactionIndexConfig
defaultTransactionIndexConfig = TransactionIndexConfig

instance ToJSON TransactionIndexConfig where
    toJSON _ = object []

instance FromJSON (TransactionIndexConfig -> TransactionIndexConfig) where
    parseJSON = withObject "TransactionIndexConfig" $ const (return id)

pTransactionIndexConfig :: MParser TransactionIndexConfig
pTransactionIndexConfig = pure id

-- -------------------------------------------------------------------------- --
-- Throttling Configuration

data ThrottlingConfig = ThrottlingConfig
    { _throttlingRate :: !Double
    , _throttlingMiningRate :: !Double
        -- ^ The rate should be sufficient to make at least on call per cut. We
        -- expect an cut to arrive every few seconds.
        --
        -- Default is 10 per second.
    , _throttlingPeerRate :: !Double
        -- ^ This should throttle aggressively. This endpoint does an expensive
        -- check of the client. And we want to keep bad actors out of the
        -- system. There should be no need for a client to call this endpoint on
        -- the same node more often than at most few times peer minute.
        --
        -- Default is 1 per second
    , _throttlingLocalRate :: !Double
    }
    deriving stock (Eq, Show)

makeLenses ''ThrottlingConfig

defaultThrottlingConfig :: ThrottlingConfig
defaultThrottlingConfig = ThrottlingConfig
    { _throttlingRate = 50 -- per second
    , _throttlingMiningRate = 2 --  per second
    , _throttlingPeerRate = 11 -- per second, one for each p2p network
    , _throttlingLocalRate = 0.1  -- per 10 seconds
    }

instance ToJSON ThrottlingConfig where
    toJSON o = object
        [ "global" .= _throttlingRate o
        , "mining" .= _throttlingMiningRate o
        , "putPeer" .= _throttlingPeerRate o
        , "local" .= _throttlingLocalRate o
        ]

instance FromJSON (ThrottlingConfig -> ThrottlingConfig) where
    parseJSON = withObject "ThrottlingConfig" $ \o -> id
        <$< throttlingRate ..: "global" % o
        <*< throttlingMiningRate ..: "mining" % o
        <*< throttlingPeerRate ..: "putPeer" % o
        <*< throttlingLocalRate ..: "local" % o

-- -------------------------------------------------------------------------- --
-- Chainweb Configuration

data ChainwebConfiguration = ChainwebConfiguration
    { _configChainwebVersion :: !ChainwebVersion
    , _configNodeId :: !NodeId
    , _configMiner :: !(EnableConfig MinerConfig)
    , _configCoordinator :: !Bool
    , _configHeaderStream :: !Bool
    , _configReintroTxs :: !Bool
    , _configP2p :: !P2pConfiguration
    , _configTransactionIndex :: !(EnableConfig TransactionIndexConfig)
    , _configIncludeOrigin :: !Bool
<<<<<<< HEAD
    , _configThrottleRate :: !Natural
    , _configMiningThrottleRate :: !Natural
        -- ^ The rate should be sufficient to make at least on call per cut. We
        -- expect an cut to arrive every few seconds.
        --
        -- Default is 10 per second.

    , _configPutPeerThrottleRate :: !Natural
        -- ^ This should throttle aggressively. This endpoint does an expensive
        -- check of the client. And we want to keep bad actors out of the
        -- system. There should be no need for a client to call this endpoint on
        -- the same node more often than at most few times peer minute.
        --
        -- Default is 1 per second

=======
    , _configThrottling :: !ThrottlingConfig
>>>>>>> a85bf7e4
    , _configMempoolP2p :: !(EnableConfig MempoolP2pConfig)
    , _configPruneChainDatabase :: !Bool
    , _configBlockGasLimit :: !Mempool.GasLimit
    , _configCutFetchTimeout :: !Int
    , _configCutLimitConfig :: !LimitConfig
    , _configDisabledEndpoints :: ![T.Text]
    } deriving (Show, Eq, Generic)

makeLenses ''ChainwebConfiguration

instance HasChainwebVersion ChainwebConfiguration where
    _chainwebVersion = _configChainwebVersion
    {-# INLINE _chainwebVersion #-}

instance HasChainGraph ChainwebConfiguration where
    _chainGraph = _chainGraph . _chainwebVersion
    {-# INLINE _chainGraph #-}

validateChainwebConfiguration :: ConfigValidation ChainwebConfiguration l
validateChainwebConfiguration c = do
    validateEnableConfig validateMinerConfig (_configMiner c)

defaultChainwebConfiguration :: ChainwebVersion -> ChainwebConfiguration
defaultChainwebConfiguration v = ChainwebConfiguration
    { _configChainwebVersion = v
    , _configNodeId = NodeId 0 -- FIXME
    , _configMiner = EnableConfig False defaultMinerConfig
    , _configCoordinator = False
    , _configHeaderStream = False
    , _configReintroTxs = True
    , _configP2p = defaultP2pConfiguration
    , _configTransactionIndex = defaultEnableConfig defaultTransactionIndexConfig
    , _configIncludeOrigin = True
<<<<<<< HEAD
    , _configThrottleRate = 50 -- per second
    , _configMiningThrottleRate = 2 --  per second
    , _configPutPeerThrottleRate = 11 -- per second, one for each p2p network
=======
    , _configThrottling = defaultThrottlingConfig
>>>>>>> a85bf7e4
    , _configMempoolP2p = defaultEnableConfig defaultMempoolP2pConfig
    , _configPruneChainDatabase = True
    , _configBlockGasLimit = 100000
    , _configCutFetchTimeout = 10000000
    , _configCutLimitConfig = LimitConfig 60 60 30 240
    , _configDisabledEndpoints = []
    }

instance ToJSON ChainwebConfiguration where
    toJSON o = object
        [ "chainwebVersion" .= _configChainwebVersion o
        , "nodeId" .= _configNodeId o
        , "miner" .= _configMiner o
        , "miningCoordination" .= _configCoordinator o
        , "headerStream" .= _configHeaderStream o
        , "reintroTxs" .= _configReintroTxs o
        , "p2p" .= _configP2p o
        , "transactionIndex" .= _configTransactionIndex o
        , "includeOrigin" .= _configIncludeOrigin o
<<<<<<< HEAD
        , "throttleRate" .= _configThrottleRate o
        , "miningThrottleRate" .= _configMiningThrottleRate o
        , "putPeerThrottleRate" .= _configPutPeerThrottleRate o
=======
        , "throttling" .= _configThrottling o
>>>>>>> a85bf7e4
        , "mempoolP2p" .= _configMempoolP2p o
        , "pruneChainDatabase" .= _configPruneChainDatabase o
        , "blockGasLimit" .= _configBlockGasLimit o
        , "cutFetchTimeout" .= _configCutFetchTimeout o
        , "cutLimitConfig" .= _configCutLimitConfig o
        , "disabledEndpoints" .= _configDisabledEndpoints o
        ]

instance FromJSON (ChainwebConfiguration -> ChainwebConfiguration) where
    parseJSON = withObject "ChainwebConfig" $ \o -> id
        <$< configChainwebVersion ..: "chainwebVersion" % o
        <*< configNodeId ..: "nodeId" % o
        <*< configMiner %.: "miner" % o
        <*< configCoordinator ..: "miningCoordination" % o
        <*< configHeaderStream ..: "headerStream" % o
        <*< configReintroTxs ..: "reintroTxs" % o
        <*< configP2p %.: "p2p" % o
        <*< configTransactionIndex %.: "transactionIndex" % o
        <*< configIncludeOrigin ..: "includeOrigin" % o
<<<<<<< HEAD
        <*< configThrottleRate ..: "throttleRate" % o
        <*< configMiningThrottleRate ..: "miningThrottleRate" % o
        <*< configPutPeerThrottleRate ..: "putPeerThrottleRate" % o
=======
        <*< configThrottling %.: "throttling" % o
>>>>>>> a85bf7e4
        <*< configMempoolP2p %.: "mempoolP2p" % o
        <*< configPruneChainDatabase ..: "pruneChainDatabase" % o
        <*< configBlockGasLimit ..: "blockGasLimit" % o
        <*< configCutFetchTimeout ..: "cutFetchTimeout" % o
        <*< configCutLimitConfig ..: "cutLimitConfig" % o
        <*< configDisabledEndpoints . from leftMonoidalUpdate %.: "disabledEndpoints" % o

pChainwebConfiguration :: MParser ChainwebConfiguration
pChainwebConfiguration = id
    <$< configChainwebVersion .:: textOption
        % long "chainweb-version"
        <> short 'v'
        <> help "the chainweb version that this node is using"
    <*< configNodeId .:: textOption
        % long "node-id"
        <> short 'i'
        <> help "unique id of the node that is used as miner id in new blocks"
    <*< configMiner %:: pEnableConfig "mining" pMinerConfig
    <*< configCoordinator .:: boolOption_
        % long "mining-coordination"
        <> help "whether to enable external requests for mining work"
    <*< configHeaderStream .:: boolOption_
        % long "header-stream"
        <> help "whether to enable an endpoint for streaming block updates"
    <*< configReintroTxs .:: enableDisableFlag
        % long "tx-reintro"
        <> help "whether to enable transaction reintroduction from losing forks"
    <*< configP2p %:: pP2pConfiguration Nothing
    <*< configTransactionIndex %::
        pEnableConfig "transaction-index" pTransactionIndexConfig
    <*< configIncludeOrigin .:: enableDisableFlag
        % long "include-origin"
        <> help "whether to include the local peer as origin when publishing cut hashes"
<<<<<<< HEAD
    <*< configThrottleRate .:: option auto
        % long "throttle-rate"
        <> help "how many requests per second are accepted from another node before it is being throttled"
    <*< configMiningThrottleRate .:: option auto
        % long "mining-throttle-rate"
        <> help "how many mining API requests per second are accepted from another node before it is being throttled"
    <*< configPutPeerThrottleRate .:: option auto
        % long "putpeer-throttle-rate"
        <> help "how many PUT peer requests per second are accepted from another node before it is being throttled"
=======
>>>>>>> a85bf7e4
    <*< configMempoolP2p %::
        pEnableConfig "mempool-p2p" pMempoolP2pConfig
    <*< configPruneChainDatabase .:: enableDisableFlag
        % long "prune-chain-database"
        <> help "prune the chain database for all chains on startup"
    <*< configBlockGasLimit .:: jsonOption
        % long "block-gas-limit"
        <> help "the sum of all transaction gas fees in a block must not exceed this number"
    <*< configCutFetchTimeout .:: option auto
        % long "cut-fetch-timeout"
        <> help "After this many microseconds, give up trying to sync a particular Cut"
    <*< configDisabledEndpoints %:: pLeftMonoidalUpdate % fmap pure % textOption
        % long "disable-endpoint"
        <> help "disable endpoints with this prefix on the local node"
        <> metavar "PATHPREFIX"

-- -------------------------------------------------------------------------- --
-- Chainweb Resources

data Chainweb logger cas = Chainweb
    { _chainwebHostAddress :: !HostAddress
    , _chainwebChains :: !(HM.HashMap ChainId (ChainResources logger))
    , _chainwebCutResources :: !(CutResources logger cas)
    , _chainwebMiner :: !(Maybe (MinerResources logger cas))
    , _chainwebCoordinator :: !(Maybe (MiningCoordination logger cas))
    , _chainwebHeaderStream :: !HeaderStream
    , _chainwebLogger :: !logger
    , _chainwebPeer :: !(PeerResources logger)
    , _chainwebPayloadDb :: !(PayloadDb cas)
    , _chainwebManager :: !HTTP.Manager
    , _chainwebPactData :: [(ChainId, PactServerData logger cas)]
    , _chainwebThrottler :: !(Throttle Address)
    , _chainwebMiningThrottler :: !(Throttle Address)
    , _chainwebPutPeerThrottler :: !(Throttle Address)
<<<<<<< HEAD
=======
    , _chainwebLocalThrottler :: !(Throttle Address)
>>>>>>> a85bf7e4
    , _chainwebConfig :: !ChainwebConfiguration
    , _chainwebRouteBlacklist :: !Middleware
    }

makeLenses ''Chainweb

chainwebSocket :: Getter (Chainweb logger cas) Socket
chainwebSocket = chainwebPeer . peerResSocket

instance HasChainwebVersion (Chainweb logger cas) where
    _chainwebVersion = _chainwebVersion . _chainwebCutResources
    {-# INLINE _chainwebVersion #-}

instance HasChainGraph (Chainweb logger cas) where
    _chainGraph = _chainGraph . _chainwebVersion
    {-# INLINE _chainGraph #-}

-- Intializes all local chainweb components but doesn't start any networking.
--
withChainweb
    :: Logger logger
    => ChainwebConfiguration
    -> logger
    -> RocksDb
    -> Maybe FilePath
    -> Bool
    -> (Chainweb logger RocksDbCas -> IO a)
    -> IO a
withChainweb c logger rocksDb dbDir resetDb inner =
    withPeerResources v (view configP2p conf) logger $ \logger' peer ->
        withChainwebInternal
            (set configP2p (_peerResConfig peer) conf)
            logger'
            peer
            rocksDb
            dbDir
            (Just (_configNodeId c))
            resetDb
            inner
  where
    v = _chainwebVersion c

    -- Here we inject the hard-coded bootstrap peer infos for the configured
    -- chainweb version into the configuration.
    conf | _p2pConfigIgnoreBootstrapNodes (_configP2p c) = c
         | otherwise = configP2p . p2pConfigKnownPeers <>~ bootstrapPeerInfos v $ c

-- TODO: The type InMempoolConfig contains parameters that should be
-- configurable as well as parameters that are determined by the chainweb
-- version or the chainweb protocol. These should be separated in to two
-- different types.

validatingMempoolConfig
    :: ChainId
    -> ChainwebVersion
    -> Mempool.GasLimit
    -> MVar PactExecutionService
    -> Mempool.InMemConfig ChainwebTransaction
validatingMempoolConfig cid v gl mv = Mempool.InMemConfig
    { Mempool._inmemTxCfg = txcfg
    , Mempool._inmemTxBlockSizeLimit = gl
    , Mempool._inmemMaxRecentItems = maxRecentLog
    , Mempool._inmemPreInsertPureChecks = preInsertSingle
    , Mempool._inmemPreInsertBatchChecks = preInsertBatch
    }
  where
    txcfg = Mempool.chainwebTransactionConfig
    maxRecentLog = 2048

    toDupeResult :: Maybe a -> Maybe Mempool.InsertError
    toDupeResult = fmap (const Mempool.InsertErrorDuplicate)

    preInsertSingle :: ChainwebTransaction -> Either Mempool.InsertError ChainwebTransaction
    preInsertSingle tx = checkMetadata tx

    -- | Validation: All checks that should occur before a TX is inserted into
    -- the mempool. A rejection at this stage means that something is
    -- fundamentally wrong/illegal with the TX, and that it should be rejected
    -- completely and not gossiped to other peers.
    --
    -- We expect this to be called in two places: once when a new Pact
    -- Transaction is submitted via the @send@ endpoint, and once when a new TX
    -- is gossiped to us from a peer's mempool.
    --
    preInsertBatch
        :: V.Vector (T2 Mempool.TransactionHash ChainwebTransaction)
        -> IO (V.Vector (Either (T2 Mempool.TransactionHash Mempool.InsertError)
                                (T2 Mempool.TransactionHash ChainwebTransaction)))
    preInsertBatch txs = do
        let hashes = V.map (toPactHash . sfst) txs
        pex <- readMVar mv
        rs <- _pactLookup pex (Left cid) hashes >>= either throwM pure
        pure $ alignWith f rs txs
      where
        f (These r (T2 h t)) = maybe (Right (T2 h t)) (Left . T2 h) $ toDupeResult r
        f (That (T2 h _)) = Left (T2 h $ Mempool.InsertErrorOther "preInsertBatch: align mismatch 0")
        f (This _) = Left (T2 (Mempool.TransactionHash "") (Mempool.InsertErrorOther "preInsertBatch: align mismatch 1"))

    toPactHash :: Mempool.TransactionHash -> P.TypedHash h
    toPactHash (Mempool.TransactionHash h) = P.TypedHash $ SB.fromShort h

    -- | Validation: Is this TX associated with the correct `ChainId`?
    --
    checkMetadata :: ChainwebTransaction -> Either Mempool.InsertError ChainwebTransaction
    checkMetadata tx = do
        let !pay = payloadObj . P._cmdPayload $ tx
            pcid = P._pmChainId $ P._pMeta pay
            sigs = length (P._cmdSigs tx)
            ver  = P._pNetworkId pay >>= fromText @ChainwebVersion . P._networkId
        tcid <- note (Mempool.InsertErrorOther "Unparsable ChainId") $ fromPactChainId pcid
        if | tcid /= cid   -> Left Mempool.InsertErrorMetadataMismatch
           | sigs > 100    -> Left $ Mempool.InsertErrorOther "Too many signatures"
           | ver /= Just v -> Left Mempool.InsertErrorMetadataMismatch
           | otherwise     -> Right tx

-- Intializes all local chainweb components but doesn't start any networking.
--
withChainwebInternal
    :: forall logger a
    .  Logger logger
    => ChainwebConfiguration
    -> logger
    -> PeerResources logger
    -> RocksDb
    -> Maybe FilePath
    -> Maybe NodeId
    -> Bool
    -> (Chainweb logger RocksDbCas -> IO a)
    -> IO a
withChainwebInternal conf logger peer rocksDb dbDir nodeid resetDb inner = do
    initializePayloadDb v payloadDb
    cdbv <- newEmptyMVar
    concurrentWith
        -- initialize chains concurrently
        (\cid -> do
            let mcfg = validatingMempoolConfig cid v (_configBlockGasLimit conf)
            withChainResources v cid rocksDb peer (chainLogger cid)
                     mcfg cdbv payloadDb prune dbDir nodeid
                     resetDb)

        -- initialize global resources after all chain resources are initialized
        (\cs -> global (HM.fromList $ zip cidsList cs) cdbv)
        cidsList
  where
    prune :: Bool
    prune = _configPruneChainDatabase conf

    cidsList :: [ChainId]
    cidsList = toList cids

    payloadDb :: PayloadDb RocksDbCas
    payloadDb = newPayloadDb rocksDb

    chainLogger :: ChainId -> logger
    chainLogger cid = addLabel ("chain", toText cid) logger

    logg :: LogFunctionText
    logg = logFunctionText logger

    -- Initialize global resources
    global
        :: HM.HashMap ChainId (ChainResources logger)
        -> MVar (CutDb RocksDbCas)
        -> IO a
    global cs cdbv = do
        let !webchain = mkWebBlockHeaderDb v (HM.map _chainResBlockHeaderDb cs)
            !pact = mkWebPactExecutionService (HM.map _chainResPact cs)
            !cutLogger = setComponent "cut" logger
            !mgr = _peerResManager peer

        logg Info "start initializing cut resources"

        withCutResources cutConfig peer cutLogger rocksDb webchain payloadDb mgr pact $ \cuts -> do
            logg Info "finished initializing cut resources"

            let !mLogger = setComponent "miner" logger
                !mConf = _configMiner conf
                !mCutDb = _cutResCutDb cuts
                !throt  = _configThrottling conf

            -- initialize throttler
<<<<<<< HEAD
            throttler <- mkGenericThrottler (_configThrottleRate conf)
            miningThrottler <- mkMiningThrottler (_configMiningThrottleRate conf)
            putPeerThrottler <- mkPutPeerThrottler (_configMiningThrottleRate conf)
=======
            throttler <- mkGenericThrottler $ _throttlingRate throt
            miningThrottler <- mkMiningThrottler $ _throttlingMiningRate throt
            putPeerThrottler <- mkPutPeerThrottler $ _throttlingPeerRate throt
            localThrottler <- mkLocalThrottler $ _throttlingLocalRate throt
>>>>>>> a85bf7e4

            -- update the cutdb mvar used by pact service with cutdb
            void $! putMVar cdbv mCutDb

            -- synchronize pact dbs with latest cut before we start the server
            -- and clients and begin mining.
            --
            -- This is a consistency check that validates the blocks in the
            -- current cut. If it fails in exception is raised. Also, if it
            -- takes long (why would it?) we want this to happen before we go
            -- online.
            --
            logg Info "start synchronizing Pact DBs"
            synchronizePactDb cs mCutDb
            logg Info "finished synchronizing Pact DBs"

            withPactData cs cuts $ \pactData -> do
                logg Info "start initializing miner resources"
                withMiningCoordination mLogger (_configCoordinator conf) mCutDb $ \mc ->
                    withMinerResources mLogger mConf mCutDb $ \m -> do
                        logg Info "finished initializing miner resources"
                        inner Chainweb
                            { _chainwebHostAddress = _peerConfigAddr $ _p2pConfigPeer $ _configP2p conf
                            , _chainwebChains = cs
                            , _chainwebCutResources = cuts
                            , _chainwebMiner = m
                            , _chainwebCoordinator = mc
                            , _chainwebHeaderStream = HeaderStream $ _configHeaderStream conf
                            , _chainwebLogger = logger
                            , _chainwebPeer = peer
                            , _chainwebPayloadDb = payloadDb
                            , _chainwebManager = mgr
                            , _chainwebPactData = pactData
                            , _chainwebThrottler = throttler
                            , _chainwebMiningThrottler = miningThrottler
                            , _chainwebPutPeerThrottler = putPeerThrottler
<<<<<<< HEAD
=======
                            , _chainwebLocalThrottler = localThrottler
>>>>>>> a85bf7e4
                            , _chainwebConfig = conf
                            , _chainwebRouteBlacklist = routeBlacklist
                            }

    withPactData
        :: HM.HashMap ChainId (ChainResources logger)
        -> CutResources logger cas
        -> ([(ChainId, (CutResources logger cas, ChainResources logger))] -> IO b)
        -> IO b
    withPactData cs cuts m
        | _enableConfigEnabled (_configTransactionIndex conf) = do
              -- TODO: delete this knob
              logg Info "Transaction index enabled"
              let l = sortBy (compare `on` fst) (HM.toList cs)
              m $ map (\(c, cr) -> (c, (cuts, cr))) l
        | otherwise = do
              logg Info "Transaction index disabled"
              m []

    v = _configChainwebVersion conf
    cids = chainIds v

    -- FIXME: make this configurable
    cutConfig :: CutDbConfig
    cutConfig = (defaultCutDbConfig v (_configCutFetchTimeout conf) (_configCutLimitConfig conf))
        { _cutDbConfigLogLevel = Info
        , _cutDbConfigTelemetryLevel = Info
        , _cutDbConfigUseOrigin = _configIncludeOrigin conf
        }

    synchronizePactDb :: HM.HashMap ChainId (ChainResources logger) -> CutDb cas -> IO ()
    synchronizePactDb cs cutDb = do
        currentCut <- _cut cutDb
        mapConcurrently_ syncOne $ mergeCutResources $ _cutMap currentCut
      where
        mergeCutResources :: HM.HashMap ChainId b -> [(b, ChainResources logger)]
        mergeCutResources c =
            let f cid bh = (bh, fromJuste $ HM.lookup cid cs)
            in map snd $ HM.toList $ HM.mapWithKey f c

        syncOne :: (BlockHeader, ChainResources logger) -> IO ()
        syncOne (bh, cr) = do
            let pact = _chainResPact cr
            let logCr = logFunctionText $ _chainResLogger cr
            let hsh = _blockHash bh
            let h = _blockHeight bh
            logCr Info $ "pact db synchronizing to block "
                      <> T.pack (show (h, hsh))
            payload <- payloadWithOutputsToPayloadData
                       <$> casLookupM payloadDb (_blockPayloadHash bh)
            void $ _pactValidateBlock pact bh payload
            logCr Info "pact db synchronized"

<<<<<<< HEAD
    routeBlacklist :: Middleware
    routeBlacklist app req respond
        | test = respond $ responseLBS status404 [] "Endpoint not supported by this node"
        | otherwise = app req respond
      where
        test = any
            (\x -> x `T.isPrefixOf` (T.intercalate "/" (pathInfo req)))
            (_configDisabledEndpoints conf)

-- -------------------------------------------------------------------------- --
-- Throttler

mkGenericThrottler :: Integral a => a -> IO (Throttle Address)
mkGenericThrottler rate = mkThrottler 5 rate (const True)

mkMiningThrottler :: Integral a => a -> IO (Throttle Address)
mkMiningThrottler rate = mkThrottler 5 rate (checkPathPrefix ["mining", "work"])

mkPutPeerThrottler :: Integral a => a -> IO (Throttle Address)
mkPutPeerThrottler rate = mkThrottler 5 rate $ \r ->
    elem "peer" (pathInfo r) && requestMethod r == "PUT"

=======
-- -------------------------------------------------------------------------- --
-- Throttling

mkGenericThrottler :: Double -> IO (Throttle Address)
mkGenericThrottler rate = mkThrottler 5 rate (const True)

mkMiningThrottler :: Double -> IO (Throttle Address)
mkMiningThrottler rate = mkThrottler 5 rate (checkPathPrefix ["mining", "work"])

mkPutPeerThrottler :: Double -> IO (Throttle Address)
mkPutPeerThrottler rate = mkThrottler 5 rate $ \r ->
    elem "peer" (pathInfo r) && requestMethod r == "PUT"

mkLocalThrottler :: Double -> IO (Throttle Address)
mkLocalThrottler rate = mkThrottler 5 rate (checkPathPrefix path)
  where
    path = ["pact", "api", "v1", "local"]
>>>>>>> a85bf7e4

checkPathPrefix
    :: [T.Text]
        -- ^ the base rate granted to users of the endpoing
    -> Request
    -> Bool
checkPathPrefix endpoint r = endpoint `isPrefixOf` drop 3 (pathInfo r)

-- | The period is 1 second. Burst is 2*rate.
--
mkThrottler
<<<<<<< HEAD
    :: Integral a
    => a
        -- ^ expiration of a stall bucket in seconds
    -> a
=======
    :: Double
        -- ^ expiration of a stall bucket in seconds
    -> Double
>>>>>>> a85bf7e4
        -- ^ the base rate granted to users of the endpoint (requests per second)
    -> (Request -> Bool)
        -- ^ Predicate to select requests that are throttled
    -> IO (Throttle Address)
<<<<<<< HEAD
mkThrottler e rate c = initThrottler (defaultThrottleSettings $ TimeSpec (int e) 0) -- expiration
    { throttleSettingsRate = int rate -- number of allowed requests per period
    , throttleSettingsPeriod = 1 / micro -- 1 second (measured in usec)
    , throttleSettingsBurst = 2 * int rate
=======
mkThrottler e rate c = initThrottler (defaultThrottleSettings $ TimeSpec (ceiling e) 0) -- expiration
    { throttleSettingsRate = rate -- number of allowed requests per period
    , throttleSettingsPeriod = 1_000_000 -- 1 second
    , throttleSettingsBurst = 2 * ceiling rate
>>>>>>> a85bf7e4
    , throttleSettingsIsThrottled = c
    }

-- -------------------------------------------------------------------------- --
-- Run Chainweb

-- | Starts server and runs all network clients
--
runChainweb
    :: forall logger cas
    . Logger logger
    => PayloadCas cas
    => Chainweb logger cas
    -> IO ()
runChainweb cw = do
    logg Info "start chainweb node"
    concurrently_
        -- 1. Start serving Rest API
        (serve
            $ httpLog
<<<<<<< HEAD
            . _chainwebRouteBlacklist cw
            . throttle (_chainwebPutPeerThrottler cw)
            . throttle (_chainwebMiningThrottler cw)
=======
            . throttle (_chainwebPutPeerThrottler cw)
            . throttle (_chainwebMiningThrottler cw)
            . throttle (_chainwebLocalThrottler cw)
>>>>>>> a85bf7e4
            . throttle (_chainwebThrottler cw)
        )
        -- 2. Start Clients (with a delay of 500ms)
        (threadDelay 500000 >> clients)
  where
    clients :: IO ()
    clients = do
        mpClients <- mempoolSyncClients
        mapConcurrently_ id $ concat
              [ miner
              , cutNetworks mgr (_chainwebCutResources cw)
              , mpClients
              ]

    logg :: LogFunctionText
    logg = logFunctionText $ _chainwebLogger cw

    -- chains
    chains :: [(ChainId, ChainResources logger)]
    chains = HM.toList (_chainwebChains cw)

    chainVals :: [ChainResources logger]
    chainVals = map snd chains

    -- collect server resources
    proj :: forall a . (ChainResources logger -> a) -> [(ChainId, a)]
    proj f = flip map chains $ \(k, ch) -> (k, f ch)

    chainDbsToServe :: [(ChainId, BlockHeaderDb)]
    chainDbsToServe = proj _chainResBlockHeaderDb

    -- | KILLSWITCH: The logic here involving `txSilenceEndDate` here is to be
    -- removed in a future version of Chain. This disables the Mempool API
    -- entirely during the TX blackout period.
    --
    mempoolsToServe
        :: ChainwebVersion
        -> [(ChainId, Mempool.MempoolBackend ChainwebTransaction)]
    mempoolsToServe v = case txSilenceEndDate v of
        Just _ -> []
        _ -> proj _chainResMempool

    chainP2pToServe :: [(NetworkId, PeerDb)]
    chainP2pToServe =
        bimap ChainNetwork (_peerResDb . _chainResPeer) <$> itoList (_chainwebChains cw)

    memP2pToServe :: [(NetworkId, PeerDb)]
    memP2pToServe =
        bimap MempoolNetwork (_peerResDb . _chainResPeer) <$> itoList (_chainwebChains cw)

    payloadDbsToServe :: [(ChainId, PayloadDb cas)]
    payloadDbsToServe = itoList (view chainwebPayloadDb cw <$ _chainwebChains cw)

    pactDbsToServe :: [(ChainId, PactServerData logger cas)]
    pactDbsToServe = _chainwebPactData cw

    serverSettings :: Settings
    serverSettings = setOnException
        (\r e -> when (defaultShouldDisplayException e) (logg Error $ loggServerError r e))
        $ peerServerSettings (_peerResPeer $ _chainwebPeer cw)

    serve :: Middleware -> IO ()
    serve = serveChainwebSocketTls
        serverSettings
        (_peerCertificateChain $ _peerResPeer $ _chainwebPeer cw)
        (_peerKey $ _peerResPeer $ _chainwebPeer cw)
        (_peerResSocket $ _chainwebPeer cw)
        (_chainwebVersion cw)
        ChainwebServerDbs
            { _chainwebServerCutDb = Just cutDb
            , _chainwebServerBlockHeaderDbs = chainDbsToServe
            , _chainwebServerMempools = mempoolsToServe (_chainwebVersion cw)
            , _chainwebServerPayloadDbs = payloadDbsToServe
            , _chainwebServerPeerDbs = (CutNetwork, cutPeerDb) : chainP2pToServe <> memP2pToServe
            , _chainwebServerPactDbs = pactDbsToServe
            }
        (_chainwebCoordinator cw)
        (_chainwebHeaderStream cw)

    -- HTTP Request Logger

    httpLog :: Middleware
    httpLog = requestResponseLogger $ setComponent "http" (_chainwebLogger cw)

    loggServerError (Just r) e = "HTTP server error: " <> sshow e <> ". Request: " <> sshow r
    loggServerError Nothing e = "HTTP server error: " <> sshow e

    -- Cut DB and Miner

    cutDb :: CutDb cas
    cutDb = _cutResCutDb $ _chainwebCutResources cw

    cutPeerDb :: PeerDb
    cutPeerDb = _peerResDb $ _cutResPeer $ _chainwebCutResources cw

    miner :: [IO ()]
    miner = maybe [] (\m -> [ runMiner (_chainwebVersion cw) m ]) $ _chainwebMiner cw

    -- Configure Clients

    mgr :: HTTP.Manager
    mgr = view chainwebManager cw

    -- Mempool

    mempoolP2pConfig :: EnableConfig MempoolP2pConfig
    mempoolP2pConfig = _configMempoolP2p $ _chainwebConfig cw

    -- Decide whether to enable the mempool sync clients
    -- | KILLSWITCH: Reenable the mempool sync for Mainnet.
    mempoolSyncClients :: IO [IO ()]
    mempoolSyncClients = case enabledConfig mempoolP2pConfig of
        Nothing -> disabled
        Just c -> case _chainwebVersion cw of
            Test{} -> disabled
            TimedConsensus{} -> disabled
            PowConsensus{} -> disabled
            TimedCPM{} -> enabled c
            FastTimedCPM{} -> enabled c
            Development -> enabled c
            Testnet02 -> enabled c
            Mainnet01 -> disabled
      where
        disabled = do
            logg Info "Mempool p2p sync disabled"
            return []
        enabled conf = do
            logg Info "Mempool p2p sync enabled"
            return $ map (runMempoolSyncClient mgr conf) chainVals<|MERGE_RESOLUTION|>--- conflicted
+++ resolved
@@ -80,10 +80,7 @@
 , chainwebThrottler
 , chainwebMiningThrottler
 , chainwebPutPeerThrottler
-<<<<<<< HEAD
-=======
 , chainwebLocalThrottler
->>>>>>> a85bf7e4
 , chainwebConfig
 , chainwebRouteBlacklist
 
@@ -99,14 +96,6 @@
 , runMiner
 
 -- * Throttler
-<<<<<<< HEAD
-, mkGenericThrottler
-, mkMiningThrottler
-, mkPutPeerThrottler
-, checkPathPrefix
-, mkThrottler
-
-=======
 , ThrottlingConfig(..)
 , mkGenericThrottler
 , mkMiningThrottler
@@ -114,7 +103,6 @@
 , mkLocalThrottler
 , checkPathPrefix
 , mkThrottler
->>>>>>> a85bf7e4
 ) where
 
 import Configuration.Utils hiding (Error, Lens', disabled, (<.>))
@@ -280,25 +268,7 @@
     , _configP2p :: !P2pConfiguration
     , _configTransactionIndex :: !(EnableConfig TransactionIndexConfig)
     , _configIncludeOrigin :: !Bool
-<<<<<<< HEAD
-    , _configThrottleRate :: !Natural
-    , _configMiningThrottleRate :: !Natural
-        -- ^ The rate should be sufficient to make at least on call per cut. We
-        -- expect an cut to arrive every few seconds.
-        --
-        -- Default is 10 per second.
-
-    , _configPutPeerThrottleRate :: !Natural
-        -- ^ This should throttle aggressively. This endpoint does an expensive
-        -- check of the client. And we want to keep bad actors out of the
-        -- system. There should be no need for a client to call this endpoint on
-        -- the same node more often than at most few times peer minute.
-        --
-        -- Default is 1 per second
-
-=======
     , _configThrottling :: !ThrottlingConfig
->>>>>>> a85bf7e4
     , _configMempoolP2p :: !(EnableConfig MempoolP2pConfig)
     , _configPruneChainDatabase :: !Bool
     , _configBlockGasLimit :: !Mempool.GasLimit
@@ -332,13 +302,7 @@
     , _configP2p = defaultP2pConfiguration
     , _configTransactionIndex = defaultEnableConfig defaultTransactionIndexConfig
     , _configIncludeOrigin = True
-<<<<<<< HEAD
-    , _configThrottleRate = 50 -- per second
-    , _configMiningThrottleRate = 2 --  per second
-    , _configPutPeerThrottleRate = 11 -- per second, one for each p2p network
-=======
     , _configThrottling = defaultThrottlingConfig
->>>>>>> a85bf7e4
     , _configMempoolP2p = defaultEnableConfig defaultMempoolP2pConfig
     , _configPruneChainDatabase = True
     , _configBlockGasLimit = 100000
@@ -358,13 +322,7 @@
         , "p2p" .= _configP2p o
         , "transactionIndex" .= _configTransactionIndex o
         , "includeOrigin" .= _configIncludeOrigin o
-<<<<<<< HEAD
-        , "throttleRate" .= _configThrottleRate o
-        , "miningThrottleRate" .= _configMiningThrottleRate o
-        , "putPeerThrottleRate" .= _configPutPeerThrottleRate o
-=======
         , "throttling" .= _configThrottling o
->>>>>>> a85bf7e4
         , "mempoolP2p" .= _configMempoolP2p o
         , "pruneChainDatabase" .= _configPruneChainDatabase o
         , "blockGasLimit" .= _configBlockGasLimit o
@@ -384,13 +342,7 @@
         <*< configP2p %.: "p2p" % o
         <*< configTransactionIndex %.: "transactionIndex" % o
         <*< configIncludeOrigin ..: "includeOrigin" % o
-<<<<<<< HEAD
-        <*< configThrottleRate ..: "throttleRate" % o
-        <*< configMiningThrottleRate ..: "miningThrottleRate" % o
-        <*< configPutPeerThrottleRate ..: "putPeerThrottleRate" % o
-=======
         <*< configThrottling %.: "throttling" % o
->>>>>>> a85bf7e4
         <*< configMempoolP2p %.: "mempoolP2p" % o
         <*< configPruneChainDatabase ..: "pruneChainDatabase" % o
         <*< configBlockGasLimit ..: "blockGasLimit" % o
@@ -424,18 +376,6 @@
     <*< configIncludeOrigin .:: enableDisableFlag
         % long "include-origin"
         <> help "whether to include the local peer as origin when publishing cut hashes"
-<<<<<<< HEAD
-    <*< configThrottleRate .:: option auto
-        % long "throttle-rate"
-        <> help "how many requests per second are accepted from another node before it is being throttled"
-    <*< configMiningThrottleRate .:: option auto
-        % long "mining-throttle-rate"
-        <> help "how many mining API requests per second are accepted from another node before it is being throttled"
-    <*< configPutPeerThrottleRate .:: option auto
-        % long "putpeer-throttle-rate"
-        <> help "how many PUT peer requests per second are accepted from another node before it is being throttled"
-=======
->>>>>>> a85bf7e4
     <*< configMempoolP2p %::
         pEnableConfig "mempool-p2p" pMempoolP2pConfig
     <*< configPruneChainDatabase .:: enableDisableFlag
@@ -470,10 +410,7 @@
     , _chainwebThrottler :: !(Throttle Address)
     , _chainwebMiningThrottler :: !(Throttle Address)
     , _chainwebPutPeerThrottler :: !(Throttle Address)
-<<<<<<< HEAD
-=======
     , _chainwebLocalThrottler :: !(Throttle Address)
->>>>>>> a85bf7e4
     , _chainwebConfig :: !ChainwebConfiguration
     , _chainwebRouteBlacklist :: !Middleware
     }
@@ -655,16 +592,10 @@
                 !throt  = _configThrottling conf
 
             -- initialize throttler
-<<<<<<< HEAD
-            throttler <- mkGenericThrottler (_configThrottleRate conf)
-            miningThrottler <- mkMiningThrottler (_configMiningThrottleRate conf)
-            putPeerThrottler <- mkPutPeerThrottler (_configMiningThrottleRate conf)
-=======
             throttler <- mkGenericThrottler $ _throttlingRate throt
             miningThrottler <- mkMiningThrottler $ _throttlingMiningRate throt
             putPeerThrottler <- mkPutPeerThrottler $ _throttlingPeerRate throt
             localThrottler <- mkLocalThrottler $ _throttlingLocalRate throt
->>>>>>> a85bf7e4
 
             -- update the cutdb mvar used by pact service with cutdb
             void $! putMVar cdbv mCutDb
@@ -701,10 +632,7 @@
                             , _chainwebThrottler = throttler
                             , _chainwebMiningThrottler = miningThrottler
                             , _chainwebPutPeerThrottler = putPeerThrottler
-<<<<<<< HEAD
-=======
                             , _chainwebLocalThrottler = localThrottler
->>>>>>> a85bf7e4
                             , _chainwebConfig = conf
                             , _chainwebRouteBlacklist = routeBlacklist
                             }
@@ -758,30 +686,6 @@
             void $ _pactValidateBlock pact bh payload
             logCr Info "pact db synchronized"
 
-<<<<<<< HEAD
-    routeBlacklist :: Middleware
-    routeBlacklist app req respond
-        | test = respond $ responseLBS status404 [] "Endpoint not supported by this node"
-        | otherwise = app req respond
-      where
-        test = any
-            (\x -> x `T.isPrefixOf` (T.intercalate "/" (pathInfo req)))
-            (_configDisabledEndpoints conf)
-
--- -------------------------------------------------------------------------- --
--- Throttler
-
-mkGenericThrottler :: Integral a => a -> IO (Throttle Address)
-mkGenericThrottler rate = mkThrottler 5 rate (const True)
-
-mkMiningThrottler :: Integral a => a -> IO (Throttle Address)
-mkMiningThrottler rate = mkThrottler 5 rate (checkPathPrefix ["mining", "work"])
-
-mkPutPeerThrottler :: Integral a => a -> IO (Throttle Address)
-mkPutPeerThrottler rate = mkThrottler 5 rate $ \r ->
-    elem "peer" (pathInfo r) && requestMethod r == "PUT"
-
-=======
 -- -------------------------------------------------------------------------- --
 -- Throttling
 
@@ -799,7 +703,6 @@
 mkLocalThrottler rate = mkThrottler 5 rate (checkPathPrefix path)
   where
     path = ["pact", "api", "v1", "local"]
->>>>>>> a85bf7e4
 
 checkPathPrefix
     :: [T.Text]
@@ -811,31 +714,17 @@
 -- | The period is 1 second. Burst is 2*rate.
 --
 mkThrottler
-<<<<<<< HEAD
-    :: Integral a
-    => a
-        -- ^ expiration of a stall bucket in seconds
-    -> a
-=======
     :: Double
         -- ^ expiration of a stall bucket in seconds
     -> Double
->>>>>>> a85bf7e4
         -- ^ the base rate granted to users of the endpoint (requests per second)
     -> (Request -> Bool)
         -- ^ Predicate to select requests that are throttled
     -> IO (Throttle Address)
-<<<<<<< HEAD
-mkThrottler e rate c = initThrottler (defaultThrottleSettings $ TimeSpec (int e) 0) -- expiration
-    { throttleSettingsRate = int rate -- number of allowed requests per period
-    , throttleSettingsPeriod = 1 / micro -- 1 second (measured in usec)
-    , throttleSettingsBurst = 2 * int rate
-=======
 mkThrottler e rate c = initThrottler (defaultThrottleSettings $ TimeSpec (ceiling e) 0) -- expiration
     { throttleSettingsRate = rate -- number of allowed requests per period
     , throttleSettingsPeriod = 1_000_000 -- 1 second
     , throttleSettingsBurst = 2 * ceiling rate
->>>>>>> a85bf7e4
     , throttleSettingsIsThrottled = c
     }
 
@@ -856,15 +745,9 @@
         -- 1. Start serving Rest API
         (serve
             $ httpLog
-<<<<<<< HEAD
-            . _chainwebRouteBlacklist cw
-            . throttle (_chainwebPutPeerThrottler cw)
-            . throttle (_chainwebMiningThrottler cw)
-=======
             . throttle (_chainwebPutPeerThrottler cw)
             . throttle (_chainwebMiningThrottler cw)
             . throttle (_chainwebLocalThrottler cw)
->>>>>>> a85bf7e4
             . throttle (_chainwebThrottler cw)
         )
         -- 2. Start Clients (with a delay of 500ms)
