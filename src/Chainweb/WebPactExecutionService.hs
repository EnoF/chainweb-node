{-# LANGUAGE BangPatterns #-}

module Chainweb.WebPactExecutionService
  ( WebPactExecutionService(..)
  , _webPactNewBlock
  , _webPactValidateBlock
  , PactExecutionService(..)
  , mkWebPactExecutionService
  , mkPactExecutionService
  , emptyPactExecutionService
  ) where

import Control.Concurrent.MVar
import Control.Exception (evaluate)
import Control.Monad.Catch

import qualified Data.HashMap.Strict as HM
import qualified Data.Vector as V

<<<<<<< HEAD
=======
-- internal modules

import Chainweb.BlockCreationTime
import Chainweb.BlockHash
>>>>>>> 8f57fc77
import Chainweb.BlockHeader
import Chainweb.BlockHeader.Genesis (emptyPayload)
import Chainweb.BlockHeight
import Chainweb.ChainId
import Chainweb.Mempool.Mempool (InsertError)
import Chainweb.Miner.Pact
import Chainweb.Pact.Service.BlockValidation
import Chainweb.Pact.Service.PactQueue
import Chainweb.Pact.Service.Types
import Chainweb.Payload
import Chainweb.Transaction

import Data.Tuple.Strict
import Data.Vector (Vector)

import Pact.Types.Command
import Pact.Types.Hash

-- -------------------------------------------------------------------------- --
-- PactExecutionService

data PactExecutionService = PactExecutionService
    { _pactValidateBlock :: BlockHeader -> PayloadData -> IO PayloadWithOutputs
    , _pactNewBlock :: Miner -> BlockHeader -> BlockCreationTime -> IO PayloadWithOutputs
    , _pactLocal :: ChainwebTransaction -> IO (Either PactException (CommandResult Hash))
    , _pactLookup
        :: Rewind
            -- restore point. 'NoRewind' means we
            -- don't care about the restore point.
        -> Vector PactHash
            -- txs to lookup
        -> IO (Either PactException (Vector (Maybe (T2 BlockHeight BlockHash))))
    , _pactPreInsertCheck
        :: ChainId
        -> Vector ChainwebTransaction
        -> IO (Either PactException (Vector (Either InsertError ())))
    }

newtype WebPactExecutionService = WebPactExecutionService
    { _webPactExecutionService :: PactExecutionService
    }

_webPactNewBlock
    :: WebPactExecutionService
    -> Miner
    -> BlockHeader
    -> IO PayloadWithOutputs
_webPactNewBlock = _pactNewBlock . _webPactExecutionService
{-# INLINE _webPactNewBlock #-}

_webPactValidateBlock
    :: WebPactExecutionService
    -> BlockHeader
    -> PayloadData
    -> IO PayloadWithOutputs
_webPactValidateBlock = _pactValidateBlock . _webPactExecutionService
{-# INLINE _webPactValidateBlock #-}

mkWebPactExecutionService
    :: HM.HashMap ChainId PactExecutionService
    -> WebPactExecutionService
mkWebPactExecutionService hm = WebPactExecutionService $ PactExecutionService
    { _pactValidateBlock = \h pd -> withChainService (_chainId h) $ \p -> _pactValidateBlock p h pd
    , _pactNewBlock = \m h -> withChainService (_chainId h) $ \p -> _pactNewBlock p m h
    , _pactLocal = \_ct -> throwM $ userError "No web-level local execution supported"
    , _pactLookup = \h txs -> withChainService (_chainId h) $ \p -> _pactLookup p h txs
    , _pactPreInsertCheck = \cid txs -> withChainService cid $ \p -> _pactPreInsertCheck p cid txs
    }
  where
    withChainService cid act =  maybe (err cid) act $ HM.lookup cid hm
    err cid = throwM $ userError
      $ "PactExecutionService: Invalid chain ID: "
      ++ show cid


mkPactExecutionService
    :: PactQueue
    -> PactExecutionService
mkPactExecutionService q = PactExecutionService
    { _pactValidateBlock = \h pd -> do
        mv <- validateBlock h pd q
        r <- takeMVar mv
        case r of
          Right (!pdo) -> return pdo
          Left e -> throwM e
    , _pactNewBlock = \m h -> do
        mv <- newBlock m h q
        r <- takeMVar mv
        either throwM evaluate r
    , _pactLocal = \ct -> do
        mv <- local ct q
        takeMVar mv
    , _pactLookup = \h txs -> do
        mv <- lookupPactTxs h txs q
        takeMVar mv
    , _pactPreInsertCheck = \_ txs ->
        pactPreInsertCheck txs q >>= takeMVar
    }

-- | A mock execution service for testing scenarios. Throws out anything it's
-- given.
--
emptyPactExecutionService :: PactExecutionService
emptyPactExecutionService = PactExecutionService
    { _pactValidateBlock = \_ _ -> pure emptyPayload
<<<<<<< HEAD
    , _pactNewBlock = \_ _ -> pure emptyPayload
    , _pactLocal = \_ -> throwM (userError $ "emptyPactExecutionService: attempted `local` call")
=======
    , _pactNewBlock = \_ _ _ -> pure emptyPayload
    , _pactLocal = \_ -> throwM (userError "emptyPactExecutionService: attempted `local` call")
>>>>>>> 8f57fc77
    , _pactLookup = \_ v -> return $! Right $! V.map (const Nothing) v
    , _pactPreInsertCheck = \_ txs -> return $ Right $ V.map (const (Right ())) txs
    }<|MERGE_RESOLUTION|>--- conflicted
+++ resolved
@@ -17,13 +17,9 @@
 import qualified Data.HashMap.Strict as HM
 import qualified Data.Vector as V
 
-<<<<<<< HEAD
-=======
 -- internal modules
 
-import Chainweb.BlockCreationTime
 import Chainweb.BlockHash
->>>>>>> 8f57fc77
 import Chainweb.BlockHeader
 import Chainweb.BlockHeader.Genesis (emptyPayload)
 import Chainweb.BlockHeight
@@ -47,7 +43,7 @@
 
 data PactExecutionService = PactExecutionService
     { _pactValidateBlock :: BlockHeader -> PayloadData -> IO PayloadWithOutputs
-    , _pactNewBlock :: Miner -> BlockHeader -> BlockCreationTime -> IO PayloadWithOutputs
+    , _pactNewBlock :: Miner -> BlockHeader -> IO PayloadWithOutputs
     , _pactLocal :: ChainwebTransaction -> IO (Either PactException (CommandResult Hash))
     , _pactLookup
         :: Rewind
@@ -129,13 +125,8 @@
 emptyPactExecutionService :: PactExecutionService
 emptyPactExecutionService = PactExecutionService
     { _pactValidateBlock = \_ _ -> pure emptyPayload
-<<<<<<< HEAD
     , _pactNewBlock = \_ _ -> pure emptyPayload
-    , _pactLocal = \_ -> throwM (userError $ "emptyPactExecutionService: attempted `local` call")
-=======
-    , _pactNewBlock = \_ _ _ -> pure emptyPayload
     , _pactLocal = \_ -> throwM (userError "emptyPactExecutionService: attempted `local` call")
->>>>>>> 8f57fc77
     , _pactLookup = \_ v -> return $! Right $! V.map (const Nothing) v
     , _pactPreInsertCheck = \_ txs -> return $ Right $ V.map (const (Right ())) txs
     }