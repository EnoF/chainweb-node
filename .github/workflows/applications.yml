--- conflicted
+++ resolved
@@ -124,24 +124,14 @@
       run: |
         MATRIX="$(jq -c '.' <<EOF
         {
-<<<<<<< HEAD
           "ghc": ["9.0.2"],
-          "cabal": ["3.6"],
-=======
-          "ghc": ["8.10.7", "9.0.2"],
           "cabal": ["3.8"],
->>>>>>> 09b4dc65
           "os": ["ubuntu-20.04", "ubuntu-22.04"],
           "use-freeze-file": ["false"],
           "include": [
             {
-<<<<<<< HEAD
               "ghc": "9.0.2",
-              "cabal": "3.6",
-=======
-              "ghc": "8.10.7",
               "cabal": "3.8",
->>>>>>> 09b4dc65
               "os" : "ubuntu-20.04",
               "use-freeze-file": "true"
             }
@@ -630,18 +620,9 @@
       matrix:
         # when adding more than one build, use a different package name or
         # different tags
-<<<<<<< HEAD
         ghc: ["9.0.2"]
         os: ["ubuntu-20.04"]
-=======
-        include:
-        - ghc: "8.10.7"
-          os: "ubuntu-20.04"
-          use-freeze-file: "false"
-        - ghc: "8.10.7"
-          os: "ubuntu-20.04"
-          use-freeze-file: "true"
->>>>>>> 09b4dc65
+        use-freeze-file: "false"
     env:
       OS: ${{ matrix.os }}
       ARTIFACTS_NAME: chainweb-applications.${{ matrix.use-freeze-file }}.${{ matrix.ghc }}.${{ matrix.os }}
@@ -670,11 +651,7 @@
         LABEL com.chainweb.docker.image.debug="${{ needs.config.outputs.debug }}"
         LABEL com.chainweb.docker.image.eventlog="${{ needs.config.outputs.eventlog }}"
         LABEL com.chainweb.docker.image.revision="${{ needs.config.outputs.git-sha-short }}"
-<<<<<<< HEAD
-        RUN apt-get update && apt-get install -y ca-certificates libsnappy-dev libtbb-dev zlib1g-dev liblz4-dev libbz2-dev libgflags-dev libzstd-dev locales && rm -rf /var/lib/apt/lists/* && locale-gen en_US.UTF-8 && update-locale LC_ALL=en_US.UTF-8 LANG=en_US.UTF-8
-=======
         RUN apt-get update && apt-get install -y ca-certificates libgmp10 libssl1.1 libsnappy1v5 zlib1g liblz4-1 libbz2-1.0 libgflags2.2 zstd locales && rm -rf /var/lib/apt/lists/* && locale-gen en_US.UTF-8 && update-locale LC_ALL=en_US.UTF-8 LANG=en_US.UTF-8
->>>>>>> 09b4dc65
         ENV LANG=en_US.UTF-8
         WORKDIR /chainweb
         COPY chainweb/chainweb-node .
