--- conflicted
+++ resolved
@@ -44,8 +44,4 @@
   - github: kadena-io/chainweb-storage
     commit: 07e7eb7596c7105aee42dbdb6edd10e3f23c0d7e
   - github: kadena-io/rosetta
-<<<<<<< HEAD
-    commit: 470166fd767ceea9ef577dfcbd6fa89f5dd0946c 
-=======
-    commit: 1d69bb4ec46c001f2b501121e6c93e83ac60162b 
->>>>>>> 597f0a96
+    commit: 1d69bb4ec46c001f2b501121e6c93e83ac60162b 