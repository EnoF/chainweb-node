packages: chainweb.cabal

debug-info: True

-- -------------------------------------------------------------------------- --
-- Package Specific Build Settings

package chainweb
    tests: True
    benchmarks: True
    extra-include-dirs:
      /opt/local/include
      /usr/local/opt/openssl/include
    extra-lib-dirs:
      /opt/local/lib
      /usr/local/opt/openssl/lib/

package pact
    ghc-options: -Wwarn
    -- avoid conflict with cryptonite during linking
    flags: +cryptonite-ed25519 -build-tool +no-advice

package ethereum
    extra-include-dirs:
      /opt/local/include
      /usr/local/opt/openssl/include
    extra-lib-dirs:
      /opt/local/lib
      /usr/local/opt/openssl/lib/

package hashes
    extra-include-dirs:
      /opt/local/include
      /usr/local/opt/openssl/include
    extra-lib-dirs:
      /opt/local/lib
      /usr/local/opt/openssl/lib/

package aeson
    flags: +cffi

package cryptonite
    flags: +support_pclmuldq

package vault
    documentation: false

package yet-another-logger
    flags: -tbmqueue

-- -------------------------------------------------------------------------- --
-- Source Repository Packages

source-repository-package
    type: git
    location: https://github.com/kadena-io/pact.git
<<<<<<< HEAD
    tag: 53c574b92c16faeb9e6134c3d878cd32d606fb5c
    --sha256: sha256-sqhqweL6ZMV0Wtz2MqGJ8ROpYFB5YeIMUKD/JlbanRk=
=======
    tag: 842fbc4256b3cbbde337dbeaa393b649a26f1574
>>>>>>> 19b34e51

source-repository-package
    type: git
    location: https://github.com/kadena-io/chainweb-storage.git
<<<<<<< HEAD
    tag: 5b04025bca75b035d7df29419963880c03c43493
    --sha256: sha256-1nOVXefYVCCbU/GvkMx9sPivtMZRlM4LNhO+/r4UMhE=
=======
    tag: af9f42c78bcd703ac382cfd8101c6d1c66a035f1
>>>>>>> 19b34e51

source-repository-package
    type: git
    location: https://github.com/kadena-io/rocksdb-haskell.git
<<<<<<< HEAD
    tag: 2f0bae730d137b7edee090c4014d891675933ba5
    --sha256: sha256-4I9MQKKxGEDmd2Odavhwq08K2wMZrgaA4zjH+31LfSs=
=======
    tag: c2b3dd8bb714a12ea6763565d168a03df38fcc58
>>>>>>> 19b34e51

source-repository-package
    type: git
    location: https://github.com/kadena-io/rosetta.git
    tag: 6c8dd2eea1f6d0dba925646dbcb6e07feeccbfd5
    --sha256: sha256-EE8A/5wJYqIfx1uz/v3QjWCFgaeVLf/fi1r03A3w8qY=

source-repository-package
    type: git
    location: https://github.com/kadena-io/kadena-ethereum-bridge.git
    tag: 10f21e96af1dce4f13e261be9dfad8c28cd299f7
    --sha256: sha256-E+9yLZYLcRd4PoBeQXWhOS+ddpVO6jDP6ca+eEwVS+0=

-- Required for GHC-9:

-- ixset-typed FIX (no PR yet)
source-repository-package
    type: git
    location: https://github.com/larskuhtz/ixset-typed
    tag: d8019c3404d6f3b3c0b0416e9899cfdf614ef425
    --sha256: sha256-AwS/uqzUQrTUgxEHNjpX65JKFcaOuZN+03mI16JXuiY=

-- -------------------------------------------------------------------------- --
-- Relaxed Bounds

-- GHC-9:

allow-newer: token-bucket:*
allow-newer: ixset-typed:*
allow-newer: hashable:*

-- -------------------------------------------------------------------------- --
-- Upper Bounds

-- required by pact
-- these upper bounds are required in order to not break payload validation
constraints: base16-bytestring <1
constraints: prettyprinter <1.6.1
constraints: hashable <1.3.1
constraints: base64-bytestring <1.1

-- other pact induced bounds (not relevant for on-chain semantics)
constraints: megaparsec <9.3

-- -------------------------------------------------------------------------- --
-- direct-sqlite 2.3.27

-- TODO remove once the bounds are upgraded in pact.
allow-newer: pact:direct-sqlite<|MERGE_RESOLUTION|>--- conflicted
+++ resolved
@@ -54,32 +54,20 @@
 source-repository-package
     type: git
     location: https://github.com/kadena-io/pact.git
-<<<<<<< HEAD
-    tag: 53c574b92c16faeb9e6134c3d878cd32d606fb5c
+    tag: 842fbc4256b3cbbde337dbeaa393b649a26f1574
     --sha256: sha256-sqhqweL6ZMV0Wtz2MqGJ8ROpYFB5YeIMUKD/JlbanRk=
-=======
-    tag: 842fbc4256b3cbbde337dbeaa393b649a26f1574
->>>>>>> 19b34e51
 
 source-repository-package
     type: git
     location: https://github.com/kadena-io/chainweb-storage.git
-<<<<<<< HEAD
-    tag: 5b04025bca75b035d7df29419963880c03c43493
+    tag: af9f42c78bcd703ac382cfd8101c6d1c66a035f1
     --sha256: sha256-1nOVXefYVCCbU/GvkMx9sPivtMZRlM4LNhO+/r4UMhE=
-=======
-    tag: af9f42c78bcd703ac382cfd8101c6d1c66a035f1
->>>>>>> 19b34e51
 
 source-repository-package
     type: git
     location: https://github.com/kadena-io/rocksdb-haskell.git
-<<<<<<< HEAD
-    tag: 2f0bae730d137b7edee090c4014d891675933ba5
+    tag: c2b3dd8bb714a12ea6763565d168a03df38fcc58
     --sha256: sha256-4I9MQKKxGEDmd2Odavhwq08K2wMZrgaA4zjH+31LfSs=
-=======
-    tag: c2b3dd8bb714a12ea6763565d168a03df38fcc58
->>>>>>> 19b34e51
 
 source-repository-package
     type: git
