--- conflicted
+++ resolved
@@ -11,14 +11,28 @@
     extra-include-dirs:
       /opt/local/include
       /usr/local/opt/openssl/include
+      /usr/local/include
     extra-lib-dirs:
       /opt/local/lib
       /usr/local/opt/openssl/lib/
+      /usr/local/lib
 
 package pact
     ghc-options: -Wwarn
     -- avoid conflict with cryptonite during linking
     flags: +cryptonite-ed25519 -build-tool +no-advice
+
+package rocksdb-haskell
+    extra-include-dirs:
+      /usr/local/include
+    extra-lib-dirs:
+      /usr/local/lib
+
+package chainweb-storage
+    extra-include-dirs:
+      /usr/local/include
+    extra-lib-dirs:
+      /usr/local/lib
 
 package ethereum
     extra-include-dirs:
@@ -55,13 +69,8 @@
 
 source-repository-package
     type: git
-<<<<<<< HEAD
-    location: https://github.com/edmundnoble/chainweb-storage.git
-    tag: eb3c0477aa728526b18b4013560b88488bd49fd0
-=======
     location: https://github.com/kadena-io/chainweb-storage.git
     tag: 5bfe043ab11512b6eb4d625deaee0a79edc595df
->>>>>>> 3df8ae00
 
 source-repository-package
     type: git
