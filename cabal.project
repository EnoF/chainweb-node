--- conflicted
+++ resolved
@@ -63,13 +63,8 @@
 source-repository-package
     type: git
     location: https://github.com/kadena-io/pact.git
-<<<<<<< HEAD
-    tag: 6fe1e5e8f472fc5fccb1017abd18905d7b827968
-    --sha256: 0jrswgzdkfkz5ngfx30f5g0gydaplknna2hcr6i06hkrfm1zyyqv
-=======
     tag: 9d8d0975d58fd811404130a57724bfb5a2f2af80
     --sha256: sha256-4oVJnV12kXraWRQjJJZv3wuoEGfGVFC1EIkzYJrUVs8=
->>>>>>> 5fd6c955
 
 source-repository-package
     type: git
