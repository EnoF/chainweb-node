--- conflicted
+++ resolved
@@ -64,11 +64,7 @@
 source-repository-package
     type: git
     location: https://github.com/kadena-io/pact.git
-<<<<<<< HEAD
     tag: 3f92ef43dab9d6b96a1ea8254132a5119d11cb3a
-=======
-    tag: 2c6c9896b95ff28a81a040cf6a1322fc8fd1d9ab
->>>>>>> 98fce371
 
 source-repository-package
     type: git
